<<<<<<< HEAD
<!DOCTYPE html>
<html lang="en">
	<head>
		<meta charset="utf-8">
		<title>{% block title %}{{ config.SITE_NAME }}{% endblock %}</title>

		<meta name="viewport" content="width=device-width, initial-scale=1.0, maximum-scale=1.0, minimum-scale=1.0, user-scalable=no">
		<meta http-equiv="X-UA-Compatible" content="IE=edge">
		<link rel="shortcut icon" type="image/png" href="/static/favicon.png">
		<link rel="icon" type="image/png" href="/static/favicon.png">
		<link rel="mask-icon" href="/static/pinned-tab.svg" color="#3582F7">
		<link rel="alternate" type="application/rss+xml" href="{% if rss_filter %}{{ url_for('home', page='rss', _external=True, **rss_filter) }}{% else %}{{ url_for('home', page='rss', _external=True) }}{% endif %}" />

		<!-- Bootstrap core CSS -->
		<!--
			Note: This has been customized at http://getbootstrap.com/customize/ to
			set the column breakpoint to tablet mode, instead of mobile. This is to
			make the navbar not look awful on tablets.
		-->
		<link href="/static/css/bootstrap.min.css" rel="stylesheet" id="bsThemeLink">
		<!--
			This theme changer script needs to be inline and right under the above stylesheet link to prevent FOUC (Flash Of Unstyled Content)
			Development version is commented out in static/js/main.js at the bottom of the file
		-->
		<script>function toggleDarkMode(){"dark"===localStorage.getItem("theme")?setThemeLight():setThemeDark()}function setThemeDark(){bsThemeLink.href="/static/css/bootstrap-dark.min.css",localStorage.setItem("theme","dark")}function setThemeLight(){bsThemeLink.href="/static/css/bootstrap.min.css",localStorage.setItem("theme","light")}if("undefined"!=typeof Storage){var bsThemeLink=document.getElementById("bsThemeLink");"dark"===localStorage.getItem("theme")&&setThemeDark()}</script>
		<link rel="stylesheet" href="https://cdnjs.cloudflare.com/ajax/libs/bootstrap-select/1.12.2/css/bootstrap-select.min.css" integrity="sha256-an4uqLnVJ2flr7w0U74xiF4PJjO2N5Df91R2CUmCLCA=" crossorigin="anonymous" />
		<link rel="stylesheet" href="https://cdnjs.cloudflare.com/ajax/libs/font-awesome/4.7.0/css/font-awesome.min.css" integrity="sha256-eZrrJcwDc/3uDhsdt61sL2oOBY362qM3lon1gyExkL0=" crossorigin="anonymous" />

		<!-- Custom styles for this template -->
		<link href="/static/css/main.css" rel="stylesheet">

		<!-- Core JavaScript -->
		<script src="https://cdnjs.cloudflare.com/ajax/libs/jquery/3.2.1/jquery.min.js" integrity="sha256-hwg4gsxgFZhOsEEamdOYGBf13FyQuiTwlAQgxVSNgt4=" crossorigin="anonymous"></script>
		<script src="https://cdnjs.cloudflare.com/ajax/libs/twitter-bootstrap/3.3.7/js/bootstrap.min.js" integrity="sha256-U5ZEeKfGNOja007MMD3YBI0A3OSZOQbeG6z2f2Y0hu8=" crossorigin="anonymous"></script>
		<script src="https://cdnjs.cloudflare.com/ajax/libs/commonmark/0.27.0/commonmark.min.js" integrity="sha256-10JreQhQG80GtKuzsioj0K46DlaB/CK/EG+NuG0q97E=" crossorigin="anonymous"></script>
		<!-- Modified to not apply border-radius to selectpickers and stuff so our navbar looks cool -->
		<script src="/static/js/bootstrap-select.js"></script>
		<script src="/static/js/main.js"></script>

		<!-- HTML5 shim and Respond.js for IE8 support of HTML5 elements and media queries -->
		<!--[if lt IE 9]>
			<script src="https://oss.maxcdn.com/html5shiv/3.7.3/html5shiv.min.js"></script>
			<script src="https://oss.maxcdn.com/respond/1.4.2/respond.min.js"></script>
		<![endif]-->
	</head>
	<body>
		<!-- Fixed navbar -->
		<nav class="navbar navbar-default navbar-static-top navbar-inverse">
			<div class="container">
			<div class="navbar-header">
				<button type="button" class="navbar-toggle collapsed" data-toggle="collapse" data-target="#navbar" aria-expanded="false" aria-controls="navbar">
				<span class="sr-only">Toggle navigation</span>
				<span class="icon-bar"></span>
				<span class="icon-bar"></span>
				<span class="icon-bar"></span>
				</button>
				<a class="navbar-brand" href="/">{{ config.SITE_NAME }}</a>
			</div>
			<div id="navbar" class="navbar-collapse collapse">
				<ul class="nav navbar-nav">
					<li {% if request.path == "/upload" %} class="active"{% endif %}><a href="/upload">Upload</a></li>
					<li class="dropdown">
						<a href="#" class="dropdown-toggle" data-toggle="dropdown" role="button" aria-haspopup="true" aria-expanded="false">
							About
							<span class="caret"></span>
						</a>
						<ul class="dropdown-menu">
							<li {% if request.path == "/rules" %} class="active"{% endif %}><a href="/rules">Rules</a></li>
							<li {% if request.path == "/help" %} class="active"{% endif %}><a href="/help">Help</a></li>
						</ul>
					</li>
					<li><a href="{% if rss_filter %}{{ url_for('home', page='rss', **rss_filter) }}{% else %}{{ url_for('home', page='rss') }}{% endif %}">RSS</a></li>
					{% if config.SITE_FLAVOR == 'nyaa' %}
					<li><a href="https://sukebei.nyaa.si/">Fap</a></li>
					{% elif config.SITE_FLAVOR == 'sukebei' %}
					<li><a href="https://nyaa.si/">Fun</a></li>
					{% endif %}
					{% if g.user.is_admin %}
					<li><a href="{{ url_for('view_reports') }}">Reports</a></li>
					{% endif %}
				</ul>

				<ul class="nav navbar-nav navbar-right">
					{% if g.user %}
					<li class="dropdown">
						<a href="#" class="dropdown-toggle visible-lg visible-sm visible-xs" data-toggle="dropdown" role="button" aria-haspopup="true" aria-expanded="false">
							<i class="fa fa-user fa-fw"></i>
							{{g.user.username}}
							<span class="caret"></span>
						</a>
						<a href="#" class="dropdown-toggle hidden-lg hidden-sm hidden-xs" data-toggle="dropdown" role="button" aria-haspopup="true" aria-expanded="false">
							<i class="fa fa-user fa-fw"></i>
							<span class="caret"></span>
						</a>
						<ul class="dropdown-menu">
							<li class="hidden-lg hidden-sm hidden-xs">
								<a><i class="fa fa-user fa-fw"></i>Logged in as {{ g.user.username }}</a>
							</li>
							<li class="hidden-lg hidden-sm hidden-xs divider" role="separator">

							</li>
							<li>
								<a href="{{ url_for('view_user', user_name=g.user.username) }}">
									<i class="fa fa-user fa-fw"></i>
									Torrents
								</a>
							</li>
							<li>
								<a href="/profile">
									<i class="fa fa-gear fa-fw"></i>
									Profile
								</a>
							</li>
							<li>
								<a href="/logout">
									<i class="fa fa-times fa-fw"></i>
									Logout
								</a>
							</li>
						</ul>
					</li>
					{% else %}
					<li class="dropdown">
						<a href="#" class="dropdown-toggle" data-toggle="dropdown" role="button" aria-haspopup="true" aria-expanded="false">
							<i class="fa fa-user-times fa-fw"></i>
							Guest
							<span class="caret"></span>
						</a>
						<ul class="dropdown-menu">
							<li>
								<a href="/login">
									<i class="fa fa-sign-in fa-fw"></i>
									Login
								</a>
							</li>
							<li>
								<a href="/register">
									<i class="fa fa-pencil fa-fw"></i>
									Register
								</a>
							</li>
						</ul>
					</li>
					{% endif %}
				</ul>
				{% if user_page %}
				<form class="navbar-form navbar-right form" action="{{ url_for('view_user', user_name=user.username) }}" method="get">
				{% else %}
				<form class="navbar-form navbar-right form" action="/" method="get">
				{% endif %}
					<div class="input-group search-container">
						<input type="text" class="form-control search-bar" name="q" placeholder="Search..." value="{{ search["term"] if search is defined else '' }}">
						<div class="input-group-btn nav-filter" id="navFilter-criteria">
							<select class="selectpicker show-tick" title="Filter" data-width="120px" name="f">
								<option value="0" title="No filter" {% if search is defined and search["quality_filter"] == "0" %}selected{% else %}selected{% endif %}>No filter</option>
								<option value="1" title="No remakes" {% if search is defined and search["quality_filter"] == "1" %}selected{% endif %}>No remakes</option>
								<option value="2" title="Trusted only" {% if search is defined and search["quality_filter"] == "2" %}selected{% endif %}>Trusted only</option>
							</select>
						</div>
						<div class="input-group-btn nav-filter" id="navFilter-category">
							{% set nyaa_cats = [('1_0', 'Anime', 'Anime'),
												('1_1', '- Anime Music Video', 'Anime - AMV'),
												('1_2', '- English-translated', 'Anime - English'),
												('1_3', '- Non-English-translated', 'Anime - Non-English'),
												('1_4', '- Raw', 'Anime - Raw'),
												('2_0', 'Audio', 'Audio'),
												('2_1', '- Lossless', 'Audio - Lossless'),
												('2_2', '- Lossy', 'Audio - Lossy'),
												('3_0', 'Literature', 'Literature'),
												('3_1', '- English-translated', 'Literature - English'),
												('3_2', '- Non-English-translated', 'Literature - Non-English'),
												('3_3', '- Raw', 'Literature - Raw'),
												('4_0', 'Live Action', 'Live Action'),
												('4_1', '- English-translated', 'Live Action - English'),
												('4_2', '- Idol/Promotional Video', 'Live Action - Idol/PV'),
												('4_3', '- Non-English-translated', 'Live Action - Non-English'),
												('4_4', '- Raw', 'Live Action - Raw'),
												('5_0', 'Pictures', 'Pictures'),
												('5_1', '- Graphics', 'Pictures - Graphics'),
												('5_2', '- Photos', 'Pictures - Photos'),
												('6_0', 'Software', 'Software'),
												('6_1', '- Applications', 'Software - Apps'),
												('6_2', '- Games', 'Software - Games')] %}
												{% set suke_cats = [('1_0', 'Art', 'Art'),
												('1_1', '- Anime', 'Art - Anime'),
												('1_2', '- Doujinshi', 'Art - Doujinshi'),
												('1_3', '- Games', 'Art - Games'),
												('1_4', '- Manga', 'Art - Manga'),
												('1_5', '- Pictures', 'Art - Pictures'),
												('2_0', 'Real Life', 'Real Life'),
												('2_1', '- Photobooks and Pictures', 'Real Life - Pictures'),
												('2_2', '- Videos', 'Real Life - Videos')] %}
							{% if config.SITE_FLAVOR == 'nyaa' %}
								{% set used_cats = nyaa_cats %}
							{% elif config.SITE_FLAVOR == 'sukebei' %}
								{% set used_cats = suke_cats %}
							{% endif %}
							<select class="selectpicker show-tick" title="Category" data-width="170px" name="c">
								<option value="0_0" title="All categories" {% if search is defined and search["category"] == "0_0" %}selected{% else %}selected{% endif %}>
									All categories
								</option>
								{% for cat_id, cat_name, cat_title in used_cats %}
								<option value="{{ cat_id }}" title="{{ cat_title }}" {% if search is defined and search.category == cat_id %}selected{% endif %}>
									{{ cat_name }}
								</option>
								{% endfor %}
							</select>
						</div>
						<div class="input-group-btn search-btn">
							<button class="btn btn-primary" type="submit">
								<i class="fa fa-search fa-fw"></i>
							</button>
						</div>
					</div>
				</form>
			</div><!--/.nav-collapse -->
			</div>
		</nav>

		<div class="container">
			{% include "flashes.html" %}

			{% block body %}{% endblock %}
		</div> <!-- /container -->

		<footer style="text-align: center;">
			<p>Dark Mode: <a href="#" id="themeToggle">Toggle</a></p>
			{% if config.COMMIT_HASH %}
			<p>Commit: <a href="https://github.com/nyaadevs/nyaa/tree/{{ config.COMMIT_HASH }}">{{ config.COMMIT_HASH[:7] }}</a></p>
			{% endif %}
		</footer>
	</body>
</html>


=======
<!DOCTYPE html>
<html lang="en">
	<head>
		<meta charset="utf-8">
		<title>{% block title %}{{ config.SITE_NAME }}{% endblock %}</title>

		<meta name="viewport" content="width=device-width">
		<meta http-equiv="X-UA-Compatible" content="IE=edge">
		<link rel="shortcut icon" type="image/png" href="/static/favicon.png">
		<link rel="icon" type="image/png" href="/static/favicon.png">
		<link rel="mask-icon" href="/static/pinned-tab.svg" color="#3582F7">
		<link rel="alternate" type="application/rss+xml" href="{% if rss_filter %}{{ url_for('home', page='rss', _external=True, **rss_filter) }}{% else %}{{ url_for('home', page='rss', _external=True) }}{% endif %}" />

		<meta property="og:site_name" content="{{ config.SITE_NAME }}">
		<meta property="og:title" content="{{ self.title() }}">
		<meta property="og:image" content="{% block meta_image %}/static/img/avatar/default.png{% endblock %}">
		{% block metatags %}
		{# Filled by children #}
		{% endblock %}

		<!-- Bootstrap core CSS -->
		<!--
			Note: This has been customized at http://getbootstrap.com/customize/ to
			set the column breakpoint to tablet mode, instead of mobile. This is to
			make the navbar not look awful on tablets.
		-->
		{# These are extracted here for the dark mode toggle #}
		{% set bootstrap_light = static_cachebuster('/static/css/bootstrap.min.css') %}
		{% set bootstrap_dark = static_cachebuster('/static/css/bootstrap-dark.min.css') %}
		<link href="{{ bootstrap_light }}" rel="stylesheet" id="bsThemeLink">
		<link href="{{ static_cachebuster('/static/css/bootstrap-xl-mod.css') }}" rel="stylesheet">
		<!--
			This theme changer script needs to be inline and right under the above stylesheet link to prevent FOUC (Flash Of Unstyled Content)
			Development version is commented out in static/js/main.js at the bottom of the file
		-->
		<script>function toggleDarkMode(){"dark"===localStorage.getItem("theme")?setThemeLight():setThemeDark()}function setThemeDark(){bsThemeLink.href="{{ bootstrap_dark }}",localStorage.setItem("theme","dark")}function setThemeLight(){bsThemeLink.href="{{ bootstrap_light }}",localStorage.setItem("theme","light")}if("undefined"!=typeof Storage){var bsThemeLink=document.getElementById("bsThemeLink");"dark"===localStorage.getItem("theme")&&setThemeDark()}</script>
		<link rel="stylesheet" href="https://cdnjs.cloudflare.com/ajax/libs/bootstrap-select/1.12.2/css/bootstrap-select.min.css" integrity="sha256-an4uqLnVJ2flr7w0U74xiF4PJjO2N5Df91R2CUmCLCA=" crossorigin="anonymous" />
		<link rel="stylesheet" href="https://cdnjs.cloudflare.com/ajax/libs/font-awesome/4.7.0/css/font-awesome.min.css" integrity="sha256-eZrrJcwDc/3uDhsdt61sL2oOBY362qM3lon1gyExkL0=" crossorigin="anonymous" />

		<!-- Custom styles for this template -->
		<link href="{{ static_cachebuster('/static/css/main.css') }}" rel="stylesheet">

		<!-- Core JavaScript -->
		<script src="https://cdnjs.cloudflare.com/ajax/libs/jquery/3.2.1/jquery.min.js" integrity="sha256-hwg4gsxgFZhOsEEamdOYGBf13FyQuiTwlAQgxVSNgt4=" crossorigin="anonymous"></script>
		<script src="https://cdnjs.cloudflare.com/ajax/libs/twitter-bootstrap/3.3.7/js/bootstrap.min.js" integrity="sha256-U5ZEeKfGNOja007MMD3YBI0A3OSZOQbeG6z2f2Y0hu8=" crossorigin="anonymous"></script>
		<script src="https://cdnjs.cloudflare.com/ajax/libs/commonmark/0.27.0/commonmark.min.js" integrity="sha256-10JreQhQG80GtKuzsioj0K46DlaB/CK/EG+NuG0q97E=" crossorigin="anonymous"></script>
		<!-- Modified to not apply border-radius to selectpickers and stuff so our navbar looks cool -->
		<script src="{{ static_cachebuster('/static/js/bootstrap-select.js') }}"></script>
		<script src="{{ static_cachebuster('/static/js/main.js') }}"></script>

		<!-- HTML5 shim and Respond.js for IE8 support of HTML5 elements and media queries -->
		<!--[if lt IE 9]>
			<script src="https://oss.maxcdn.com/html5shiv/3.7.3/html5shiv.min.js"></script>
			<script src="https://oss.maxcdn.com/respond/1.4.2/respond.min.js"></script>
		<![endif]-->
	</head>
	<body>
		<!-- Fixed navbar -->
		<nav class="navbar navbar-default navbar-static-top navbar-inverse">
			<div class="container">
				<div class="navbar-header">
					<button type="button" class="navbar-toggle collapsed" data-toggle="collapse" data-target="#navbar" aria-expanded="false" aria-controls="navbar">
					<span class="sr-only">Toggle navigation</span>
					<span class="icon-bar"></span>
					<span class="icon-bar"></span>
					<span class="icon-bar"></span>
					</button>
					<a class="navbar-brand" href="/">{{ config.SITE_NAME }}</a>
				</div>
				{% set search_username = (user.username + ("'" if user.username[-1] == 's' else "'s")) if user_page else None %}
				{% set search_placeholder = 'Search {} torrents...'.format(search_username) if user_page else 'Search...' %}
				<div id="navbar" class="navbar-collapse collapse">
					<ul class="nav navbar-nav">
						<li {% if request.path == "/upload" %} class="active"{% endif %}><a href="/upload">Upload</a></li>
						<li class="dropdown">
							<a href="#" class="dropdown-toggle" data-toggle="dropdown" role="button" aria-haspopup="true" aria-expanded="false">
								About
								<span class="caret"></span>
							</a>
							<ul class="dropdown-menu">
								<li {% if request.path == "/rules" %} class="active"{% endif %}><a href="/rules">Rules</a></li>
								<li {% if request.path == "/help" %} class="active"{% endif %}><a href="/help">Help</a></li>
							</ul>
						</li>
						<li><a href="{% if rss_filter %}{{ url_for('home', page='rss', **rss_filter) }}{% else %}{{ url_for('home', page='rss') }}{% endif %}">RSS</a></li>
						{% if config.SITE_FLAVOR == 'nyaa' %}
						<li><a href="https://sukebei.nyaa.si/">Fap</a></li>
						{% elif config.SITE_FLAVOR == 'sukebei' %}
						<li><a href="https://nyaa.si/">Fun</a></li>
						{% endif %}
					</ul>

					<ul class="nav navbar-nav navbar-right">
						{% if g.user %}
						<li class="dropdown">
							<a href="#" class="dropdown-toggle visible-lg visible-sm visible-xs" data-toggle="dropdown" role="button" aria-haspopup="true" aria-expanded="false">
								<i class="fa fa-user fa-fw"></i>
								{{ g.user.username }}
								<span class="caret"></span>
							</a>
							<a href="#" class="dropdown-toggle hidden-lg hidden-sm hidden-xs" data-toggle="dropdown" role="button" aria-haspopup="true" aria-expanded="false">
								<i class="fa fa-user fa-fw"></i>
								<span class="caret"></span>
							</a>
							<ul class="dropdown-menu">
								<li class="hidden-lg hidden-sm hidden-xs">
									<a><i class="fa fa-user fa-fw"></i>Logged in as {{ g.user.username }}</a>
								</li>
								<li class="hidden-lg hidden-sm hidden-xs divider" role="separator">
	
								</li>
								<li>
									<a href="{{ url_for('view_user', user_name=g.user.username) }}">
										<i class="fa fa-user fa-fw"></i>
										Torrents
									</a>
								</li>
								<li>
									<a href="/profile">
										<i class="fa fa-gear fa-fw"></i>
										Profile
									</a>
								</li>
								<li>
									<a href="/logout">
										<i class="fa fa-times fa-fw"></i>
										Logout
									</a>
								</li>
							</ul>
						</li>
						{% else %}
						<li class="dropdown">
							<a href="#" class="dropdown-toggle visible-lg visible-sm visible-xs" data-toggle="dropdown" role="button" aria-haspopup="true" aria-expanded="false">
								<i class="fa fa-user fa-fw"></i>
								Guest
								<span class="caret"></span>
							</a>
							<a href="#" class="dropdown-toggle hidden-lg hidden-sm hidden-xs" data-toggle="dropdown" role="button" aria-haspopup="true" aria-expanded="false">
								<i class="fa fa-user fa-fw"></i>
								<span class="caret"></span>
							</a>
							<ul class="dropdown-menu">
								<li>
									<a href="/login">
										<i class="fa fa-sign-in fa-fw"></i>
										Login
									</a>
								</li>
								<li>
									<a href="/register">
										<i class="fa fa-pencil fa-fw"></i>
										Register
									</a>
								</li>
							</ul>
						</li>
						{% endif %}
					</ul>
					{% set nyaa_cats = [('1_0', 'Anime', 'Anime'),
						('1_1', '- Anime Music Video', 'Anime - AMV'),
						('1_2', '- English-translated', 'Anime - English'),
						('1_3', '- Non-English-translated', 'Anime - Non-English'),
						('1_4', '- Raw', 'Anime - Raw'),
						('2_0', 'Audio', 'Audio'),
						('2_1', '- Lossless', 'Audio - Lossless'),
						('2_2', '- Lossy', 'Audio - Lossy'),
						('3_0', 'Literature', 'Literature'),
						('3_1', '- English-translated', 'Literature - English'),
						('3_2', '- Non-English-translated', 'Literature - Non-English'),
						('3_3', '- Raw', 'Literature - Raw'),
						('4_0', 'Live Action', 'Live Action'),
						('4_1', '- English-translated', 'Live Action - English'),
						('4_2', '- Idol/Promotional Video', 'Live Action - Idol/PV'),
						('4_3', '- Non-English-translated', 'Live Action - Non-English'),
						('4_4', '- Raw', 'Live Action - Raw'),
						('5_0', 'Pictures', 'Pictures'),
						('5_1', '- Graphics', 'Pictures - Graphics'),
						('5_2', '- Photos', 'Pictures - Photos'),
						('6_0', 'Software', 'Software'),
						('6_1', '- Applications', 'Software - Apps'),
						('6_2', '- Games', 'Software - Games')]
					%}
		
					{% set suke_cats = [('1_0', 'Art', 'Art'),
						('1_1', '- Anime', 'Art - Anime'),
						('1_2', '- Doujinshi', 'Art - Doujinshi'),
						('1_3', '- Games', 'Art - Games'),
						('1_4', '- Manga', 'Art - Manga'),
						('1_5', '- Pictures', 'Art - Pictures'),
						('2_0', 'Real Life', 'Real Life'),
						('2_1', '- Photobooks and Pictures', 'Real Life - Pictures'),
						('2_2', '- Videos', 'Real Life - Videos')]
					%}

					{% if config.SITE_FLAVOR == 'nyaa' %}
						{% set used_cats = nyaa_cats %}
					{% elif config.SITE_FLAVOR == 'sukebei' %}
						{% set used_cats = suke_cats %}
					{% endif %}

					<div class="search-container visible-xs visible-sm">
					{# The mobile menu #}
						{% if user_page %}
						<form class="navbar-form navbar-right form" action="{{ url_for('view_user', user_name=user.username) }}" method="get">
						{% else %}
						<form class="navbar-form navbar-right form" action="/" method="get">
						{% endif %}
							
							<input type="text" class="form-control" name="q" placeholder="{{ search_placeholder }}" value="{{ search["term"] if search is defined else '' }}">
							<br>

							<select class="form-control" title="Filter" data-width="120px" name="f">
								<option value="0" title="No filter" {% if search is defined and search["quality_filter"] == "0" %}selected{% else %}selected{% endif %}>No filter</option>
								<option value="1" title="No remakes" {% if search is defined and search["quality_filter"] == "1" %}selected{% endif %}>No remakes</option>
								<option value="2" title="Trusted only" {% if search is defined and search["quality_filter"] == "2" %}selected{% endif %}>Trusted only</option>
							</select>
	
							<br>
	
							<select class="form-control" title="Category" data-width="200px" name="c">
								<option value="0_0" title="All categories" {% if search is defined and search["category"] == "0_0" %}selected{% else %}selected{% endif %}>
									All categories
								</option>
								{% for cat_id, cat_name, cat_title in used_cats %}
								<option value="{{ cat_id }}" title="{{ cat_title }}" {% if search is defined and search.category == cat_id %}selected{% endif %}>
									{{ cat_name }}
								</option>
								{% endfor %}
							</select>
	
							<br>
	
							<button class="btn btn-primary form-control" type="submit">
								<i class="fa fa-search fa-fw"></i> Search
							</button>
						</form>
					</div>
	
					{% if user_page %}
					<form class="navbar-form navbar-right form" action="{{ url_for('view_user', user_name=user.username) }}" method="get">
					{% else %}
					<form class="navbar-form navbar-right form" action="/" method="get">
					{% endif %}
						<div class="input-group search-container hidden-xs hidden-sm">
							<input type="text" class="form-control search-bar" name="q" placeholder="{{ search_placeholder }}" value="{{ search["term"] if search is defined else '' }}">
					
							<div class="input-group-btn nav-filter" id="navFilter-criteria">
								<select class="selectpicker show-tick" title="Filter" data-width="120px" name="f">
									<option value="0" title="No filter" {% if search is defined and search["quality_filter"] == "0" %}selected{% else %}selected{% endif %}>No filter</option>
									<option value="1" title="No remakes" {% if search is defined and search["quality_filter"] == "1" %}selected{% endif %}>No remakes</option>
									<option value="2" title="Trusted only" {% if search is defined and search["quality_filter"] == "2" %}selected{% endif %}>Trusted only</option>
								</select>
							</div>
								
							<div class="input-group-btn nav-filter" id="navFilter-category">
								<!--
									On narrow viewports, there isn't enough room to fit the full stuff in the selectpicker, so we show a full-width one on wide viewports, but squish it on narrow ones.
								-->
								{# XXX Search breaks with multiple fields with the same name: default to the shorter one so we don't break visuals. This is a hack! #}
								{# <select class="selectpicker show-tick visible-lg" title="Category" data-width="200px" name="c">
									<option value="0_0" title="All categories" {% if search is defined and search["category"] == "0_0" %}selected{% else %}selected{% endif %}>
										All categories
									</option>
									{% for cat_id, cat_name, cat_title in used_cats %}
									<option value="{{ cat_id }}" title="{{ cat_title }}" {% if search is defined and search.category == cat_id %}selected{% endif %}>
										{{ cat_name }}
									</option>
									{% endfor %}
								</select> #}
								<select class="selectpicker show-tick" title="Category" data-width="130px" name="c">
									<option value="0_0" title="All categories" {% if search is defined and search["category"] == "0_0" %}selected{% else %}selected{% endif %}>
										All categories
									</option>
									{% for cat_id, cat_name, cat_title in used_cats %}
									<option value="{{ cat_id }}" title="{{ cat_title }}" {% if search is defined and search.category == cat_id %}selected{% endif %}>
										{{ cat_name }}
									</option>
									{% endfor %}
								</select>
							</div>
							<div class="input-group-btn search-btn">
								<button class="btn btn-primary" type="submit">
									<i class="fa fa-search fa-fw"></i>
								</button>
							</div>
						</div>
					</form>
				</div>
			</div><!--/.nav-collapse -->
		</nav>

		<div class="container">
			{% include "flashes.html" %}

			{% block body %}{% endblock %}
		</div> <!-- /container -->

		<footer style="text-align: center;">
			<p>Dark Mode: <a href="#" id="themeToggle">Toggle</a></p>
			{% if config.COMMIT_HASH %}
			<p>Commit: <a href="https://github.com/nyaadevs/nyaa/tree/{{ config.COMMIT_HASH }}">{{ config.COMMIT_HASH[:7] }}</a></p>
			{% endif %}
		</footer>
	</body>
</html>

>>>>>>> b6ecad89
<|MERGE_RESOLUTION|>--- conflicted
+++ resolved
@@ -1,240 +1,3 @@
-<<<<<<< HEAD
-<!DOCTYPE html>
-<html lang="en">
-	<head>
-		<meta charset="utf-8">
-		<title>{% block title %}{{ config.SITE_NAME }}{% endblock %}</title>
-
-		<meta name="viewport" content="width=device-width, initial-scale=1.0, maximum-scale=1.0, minimum-scale=1.0, user-scalable=no">
-		<meta http-equiv="X-UA-Compatible" content="IE=edge">
-		<link rel="shortcut icon" type="image/png" href="/static/favicon.png">
-		<link rel="icon" type="image/png" href="/static/favicon.png">
-		<link rel="mask-icon" href="/static/pinned-tab.svg" color="#3582F7">
-		<link rel="alternate" type="application/rss+xml" href="{% if rss_filter %}{{ url_for('home', page='rss', _external=True, **rss_filter) }}{% else %}{{ url_for('home', page='rss', _external=True) }}{% endif %}" />
-
-		<!-- Bootstrap core CSS -->
-		<!--
-			Note: This has been customized at http://getbootstrap.com/customize/ to
-			set the column breakpoint to tablet mode, instead of mobile. This is to
-			make the navbar not look awful on tablets.
-		-->
-		<link href="/static/css/bootstrap.min.css" rel="stylesheet" id="bsThemeLink">
-		<!--
-			This theme changer script needs to be inline and right under the above stylesheet link to prevent FOUC (Flash Of Unstyled Content)
-			Development version is commented out in static/js/main.js at the bottom of the file
-		-->
-		<script>function toggleDarkMode(){"dark"===localStorage.getItem("theme")?setThemeLight():setThemeDark()}function setThemeDark(){bsThemeLink.href="/static/css/bootstrap-dark.min.css",localStorage.setItem("theme","dark")}function setThemeLight(){bsThemeLink.href="/static/css/bootstrap.min.css",localStorage.setItem("theme","light")}if("undefined"!=typeof Storage){var bsThemeLink=document.getElementById("bsThemeLink");"dark"===localStorage.getItem("theme")&&setThemeDark()}</script>
-		<link rel="stylesheet" href="https://cdnjs.cloudflare.com/ajax/libs/bootstrap-select/1.12.2/css/bootstrap-select.min.css" integrity="sha256-an4uqLnVJ2flr7w0U74xiF4PJjO2N5Df91R2CUmCLCA=" crossorigin="anonymous" />
-		<link rel="stylesheet" href="https://cdnjs.cloudflare.com/ajax/libs/font-awesome/4.7.0/css/font-awesome.min.css" integrity="sha256-eZrrJcwDc/3uDhsdt61sL2oOBY362qM3lon1gyExkL0=" crossorigin="anonymous" />
-
-		<!-- Custom styles for this template -->
-		<link href="/static/css/main.css" rel="stylesheet">
-
-		<!-- Core JavaScript -->
-		<script src="https://cdnjs.cloudflare.com/ajax/libs/jquery/3.2.1/jquery.min.js" integrity="sha256-hwg4gsxgFZhOsEEamdOYGBf13FyQuiTwlAQgxVSNgt4=" crossorigin="anonymous"></script>
-		<script src="https://cdnjs.cloudflare.com/ajax/libs/twitter-bootstrap/3.3.7/js/bootstrap.min.js" integrity="sha256-U5ZEeKfGNOja007MMD3YBI0A3OSZOQbeG6z2f2Y0hu8=" crossorigin="anonymous"></script>
-		<script src="https://cdnjs.cloudflare.com/ajax/libs/commonmark/0.27.0/commonmark.min.js" integrity="sha256-10JreQhQG80GtKuzsioj0K46DlaB/CK/EG+NuG0q97E=" crossorigin="anonymous"></script>
-		<!-- Modified to not apply border-radius to selectpickers and stuff so our navbar looks cool -->
-		<script src="/static/js/bootstrap-select.js"></script>
-		<script src="/static/js/main.js"></script>
-
-		<!-- HTML5 shim and Respond.js for IE8 support of HTML5 elements and media queries -->
-		<!--[if lt IE 9]>
-			<script src="https://oss.maxcdn.com/html5shiv/3.7.3/html5shiv.min.js"></script>
-			<script src="https://oss.maxcdn.com/respond/1.4.2/respond.min.js"></script>
-		<![endif]-->
-	</head>
-	<body>
-		<!-- Fixed navbar -->
-		<nav class="navbar navbar-default navbar-static-top navbar-inverse">
-			<div class="container">
-			<div class="navbar-header">
-				<button type="button" class="navbar-toggle collapsed" data-toggle="collapse" data-target="#navbar" aria-expanded="false" aria-controls="navbar">
-				<span class="sr-only">Toggle navigation</span>
-				<span class="icon-bar"></span>
-				<span class="icon-bar"></span>
-				<span class="icon-bar"></span>
-				</button>
-				<a class="navbar-brand" href="/">{{ config.SITE_NAME }}</a>
-			</div>
-			<div id="navbar" class="navbar-collapse collapse">
-				<ul class="nav navbar-nav">
-					<li {% if request.path == "/upload" %} class="active"{% endif %}><a href="/upload">Upload</a></li>
-					<li class="dropdown">
-						<a href="#" class="dropdown-toggle" data-toggle="dropdown" role="button" aria-haspopup="true" aria-expanded="false">
-							About
-							<span class="caret"></span>
-						</a>
-						<ul class="dropdown-menu">
-							<li {% if request.path == "/rules" %} class="active"{% endif %}><a href="/rules">Rules</a></li>
-							<li {% if request.path == "/help" %} class="active"{% endif %}><a href="/help">Help</a></li>
-						</ul>
-					</li>
-					<li><a href="{% if rss_filter %}{{ url_for('home', page='rss', **rss_filter) }}{% else %}{{ url_for('home', page='rss') }}{% endif %}">RSS</a></li>
-					{% if config.SITE_FLAVOR == 'nyaa' %}
-					<li><a href="https://sukebei.nyaa.si/">Fap</a></li>
-					{% elif config.SITE_FLAVOR == 'sukebei' %}
-					<li><a href="https://nyaa.si/">Fun</a></li>
-					{% endif %}
-					{% if g.user.is_admin %}
-					<li><a href="{{ url_for('view_reports') }}">Reports</a></li>
-					{% endif %}
-				</ul>
-
-				<ul class="nav navbar-nav navbar-right">
-					{% if g.user %}
-					<li class="dropdown">
-						<a href="#" class="dropdown-toggle visible-lg visible-sm visible-xs" data-toggle="dropdown" role="button" aria-haspopup="true" aria-expanded="false">
-							<i class="fa fa-user fa-fw"></i>
-							{{g.user.username}}
-							<span class="caret"></span>
-						</a>
-						<a href="#" class="dropdown-toggle hidden-lg hidden-sm hidden-xs" data-toggle="dropdown" role="button" aria-haspopup="true" aria-expanded="false">
-							<i class="fa fa-user fa-fw"></i>
-							<span class="caret"></span>
-						</a>
-						<ul class="dropdown-menu">
-							<li class="hidden-lg hidden-sm hidden-xs">
-								<a><i class="fa fa-user fa-fw"></i>Logged in as {{ g.user.username }}</a>
-							</li>
-							<li class="hidden-lg hidden-sm hidden-xs divider" role="separator">
-
-							</li>
-							<li>
-								<a href="{{ url_for('view_user', user_name=g.user.username) }}">
-									<i class="fa fa-user fa-fw"></i>
-									Torrents
-								</a>
-							</li>
-							<li>
-								<a href="/profile">
-									<i class="fa fa-gear fa-fw"></i>
-									Profile
-								</a>
-							</li>
-							<li>
-								<a href="/logout">
-									<i class="fa fa-times fa-fw"></i>
-									Logout
-								</a>
-							</li>
-						</ul>
-					</li>
-					{% else %}
-					<li class="dropdown">
-						<a href="#" class="dropdown-toggle" data-toggle="dropdown" role="button" aria-haspopup="true" aria-expanded="false">
-							<i class="fa fa-user-times fa-fw"></i>
-							Guest
-							<span class="caret"></span>
-						</a>
-						<ul class="dropdown-menu">
-							<li>
-								<a href="/login">
-									<i class="fa fa-sign-in fa-fw"></i>
-									Login
-								</a>
-							</li>
-							<li>
-								<a href="/register">
-									<i class="fa fa-pencil fa-fw"></i>
-									Register
-								</a>
-							</li>
-						</ul>
-					</li>
-					{% endif %}
-				</ul>
-				{% if user_page %}
-				<form class="navbar-form navbar-right form" action="{{ url_for('view_user', user_name=user.username) }}" method="get">
-				{% else %}
-				<form class="navbar-form navbar-right form" action="/" method="get">
-				{% endif %}
-					<div class="input-group search-container">
-						<input type="text" class="form-control search-bar" name="q" placeholder="Search..." value="{{ search["term"] if search is defined else '' }}">
-						<div class="input-group-btn nav-filter" id="navFilter-criteria">
-							<select class="selectpicker show-tick" title="Filter" data-width="120px" name="f">
-								<option value="0" title="No filter" {% if search is defined and search["quality_filter"] == "0" %}selected{% else %}selected{% endif %}>No filter</option>
-								<option value="1" title="No remakes" {% if search is defined and search["quality_filter"] == "1" %}selected{% endif %}>No remakes</option>
-								<option value="2" title="Trusted only" {% if search is defined and search["quality_filter"] == "2" %}selected{% endif %}>Trusted only</option>
-							</select>
-						</div>
-						<div class="input-group-btn nav-filter" id="navFilter-category">
-							{% set nyaa_cats = [('1_0', 'Anime', 'Anime'),
-												('1_1', '- Anime Music Video', 'Anime - AMV'),
-												('1_2', '- English-translated', 'Anime - English'),
-												('1_3', '- Non-English-translated', 'Anime - Non-English'),
-												('1_4', '- Raw', 'Anime - Raw'),
-												('2_0', 'Audio', 'Audio'),
-												('2_1', '- Lossless', 'Audio - Lossless'),
-												('2_2', '- Lossy', 'Audio - Lossy'),
-												('3_0', 'Literature', 'Literature'),
-												('3_1', '- English-translated', 'Literature - English'),
-												('3_2', '- Non-English-translated', 'Literature - Non-English'),
-												('3_3', '- Raw', 'Literature - Raw'),
-												('4_0', 'Live Action', 'Live Action'),
-												('4_1', '- English-translated', 'Live Action - English'),
-												('4_2', '- Idol/Promotional Video', 'Live Action - Idol/PV'),
-												('4_3', '- Non-English-translated', 'Live Action - Non-English'),
-												('4_4', '- Raw', 'Live Action - Raw'),
-												('5_0', 'Pictures', 'Pictures'),
-												('5_1', '- Graphics', 'Pictures - Graphics'),
-												('5_2', '- Photos', 'Pictures - Photos'),
-												('6_0', 'Software', 'Software'),
-												('6_1', '- Applications', 'Software - Apps'),
-												('6_2', '- Games', 'Software - Games')] %}
-												{% set suke_cats = [('1_0', 'Art', 'Art'),
-												('1_1', '- Anime', 'Art - Anime'),
-												('1_2', '- Doujinshi', 'Art - Doujinshi'),
-												('1_3', '- Games', 'Art - Games'),
-												('1_4', '- Manga', 'Art - Manga'),
-												('1_5', '- Pictures', 'Art - Pictures'),
-												('2_0', 'Real Life', 'Real Life'),
-												('2_1', '- Photobooks and Pictures', 'Real Life - Pictures'),
-												('2_2', '- Videos', 'Real Life - Videos')] %}
-							{% if config.SITE_FLAVOR == 'nyaa' %}
-								{% set used_cats = nyaa_cats %}
-							{% elif config.SITE_FLAVOR == 'sukebei' %}
-								{% set used_cats = suke_cats %}
-							{% endif %}
-							<select class="selectpicker show-tick" title="Category" data-width="170px" name="c">
-								<option value="0_0" title="All categories" {% if search is defined and search["category"] == "0_0" %}selected{% else %}selected{% endif %}>
-									All categories
-								</option>
-								{% for cat_id, cat_name, cat_title in used_cats %}
-								<option value="{{ cat_id }}" title="{{ cat_title }}" {% if search is defined and search.category == cat_id %}selected{% endif %}>
-									{{ cat_name }}
-								</option>
-								{% endfor %}
-							</select>
-						</div>
-						<div class="input-group-btn search-btn">
-							<button class="btn btn-primary" type="submit">
-								<i class="fa fa-search fa-fw"></i>
-							</button>
-						</div>
-					</div>
-				</form>
-			</div><!--/.nav-collapse -->
-			</div>
-		</nav>
-
-		<div class="container">
-			{% include "flashes.html" %}
-
-			{% block body %}{% endblock %}
-		</div> <!-- /container -->
-
-		<footer style="text-align: center;">
-			<p>Dark Mode: <a href="#" id="themeToggle">Toggle</a></p>
-			{% if config.COMMIT_HASH %}
-			<p>Commit: <a href="https://github.com/nyaadevs/nyaa/tree/{{ config.COMMIT_HASH }}">{{ config.COMMIT_HASH[:7] }}</a></p>
-			{% endif %}
-		</footer>
-	</body>
-</html>
-
-
-=======
 <!DOCTYPE html>
 <html lang="en">
 	<head>
@@ -324,6 +87,9 @@
 						<li><a href="https://sukebei.nyaa.si/">Fap</a></li>
 						{% elif config.SITE_FLAVOR == 'sukebei' %}
 						<li><a href="https://nyaa.si/">Fun</a></li>
+						{% endif %}
+						{% if g.user.is_moderator %}
+							<li><a href="{{ url_for('view_reports') }}">Reports</a> </li>
 						{% endif %}
 					</ul>
 
@@ -540,6 +306,4 @@
 			{% endif %}
 		</footer>
 	</body>
-</html>
-
->>>>>>> b6ecad89
+</html>