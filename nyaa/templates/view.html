{% extends "layout.html" %}
{% block title %}{{ torrent.display_name }} :: {{ config.SITE_NAME }}{% endblock %}
{% block metatags %}
{% set uploader_name = torrent.user.username if (torrent.user and not torrent.anonymous) else 'Anonymous' %}
<meta property="og:description" content="{{ category_name(torrent.sub_category.id_as_string) }} | {{ torrent.filesize | filesizeformat(True) }} | Uploaded by {{ uploader_name }} on {{ torrent.created_time.strftime('%Y-%m-%d') }}">
{% endblock %}
{% block body %}
{% from "_formhelpers.html" import render_field %}
<div class="panel panel-{% if torrent.deleted %}deleted{% elif torrent.remake %}danger{% elif torrent.trusted %}success{% else %}default{% endif %}">
	<div class="panel-heading"{% if torrent.hidden %} style="background-color: darkgray;"{% endif %}>
		<h3 class="panel-title">
			{% if can_edit %}
			<a href="{{ request.url }}/edit" title="Edit torrent"><i class="fa fa-fw fa-pencil"></i></a>
			{% endif %}
			{{ torrent.display_name }}
		</h3>
	</div>
	<div class="panel-body">
		<div class="row">
			<div class="col-md-1">Category:</div>
			<div class="col-md-5">
				<a href="{{ url_for("home", c=torrent.main_category.id_as_string) }}">{{ torrent.main_category.name }}</a> - <a href="{{ url_for("home", c=torrent.sub_category.id_as_string) }}">{{ torrent.sub_category.name }}</a>
			</div>

			<div class="col-md-1">Date:</div>
			<div class="col-md-5" data-timestamp="{{ torrent.created_utc_timestamp|int }}">{{ torrent.created_time.strftime('%Y-%m-%d %H:%M UTC') }}</div>
		</div>

		<div class="row">
			<div class="col-md-1">Submitter:</div>
			<div class="col-md-5">
				{% set user_url = torrent.user and url_for('view_user', user_name=torrent.user.username) %}
				{%- if not torrent.anonymous and torrent.user -%}
				<a class="text-{{ torrent.user.userlevel_color }}" href="{{ user_url }}">{{ torrent.user.username }}</a>
				{%- else -%}
				Anonymous {% if torrent.user and (g.user == torrent.user or g.user.is_moderator) %}(<a href="{{ user_url }}">{{ torrent.user.username }}</a>){% endif %}
				{%- endif -%}
				{% if g.user and g.user.is_superadmin and torrent.uploader_ip %}
				({{ torrent.uploader_ip_string }})
				{% endif %}
			</div>

			<div class="col-md-1">Seeders:</div>
			<div class="col-md-5"><span style="color: green;">{% if config.ENABLE_SHOW_STATS %}{{ torrent.stats.seed_count }}{% else %}Coming soon{% endif %}</span></div>

		</div>

		<div class="row">
			<div class="col-md-1">Information:</div>
			<div class="col-md-5">
				{% if torrent.information %}
				{{ torrent.information_as_link | safe }}
				{% else %}
				No information.
				{% endif%}
			</div>

			<div class="col-md-1">Leechers:</div>
			<div class="col-md-5"><span style="color: red;">{% if config.ENABLE_SHOW_STATS %}{{ torrent.stats.leech_count }}{% else %}Coming soon{% endif %}</span></div>
		</div>

		<div class="row">
			<div class="col-md-1">File size:</div>
			<div class="col-md-5">{{ torrent.filesize | filesizeformat(True) }}</div>

			<div class="col-md-1">Completed:</div>
			<div class="col-md-5">{% if config.ENABLE_SHOW_STATS %}{{ torrent.stats.download_count }}{% else %}Coming soon{% endif %}</div>
		</div>
		<div class="row">
			<div class="col-md-offset-6 col-md-1">Info hash:</div>
			<div class="col-md-5"><kbd>{{ torrent.info_hash_as_hex }}</kbd></div>
		</div>
	</div>
<<<<<<< HEAD
	<div class="panel-footer clearfix" style="font-size: large">
		{% if torrent.has_torrent %}<a href="/view/{{ torrent.id }}/torrent"><i class="fa fa-download fa-fw"></i>Download Torrent</a> or {% endif %}<a href="{{ torrent.magnet_uri }}" class="card-footer-item"><i class="fa fa-magnet fa-fw"></i>Magnet</a>
		<button type="button" class="btn btn-danger pull-right" data-toggle="modal" data-target="#reportModal">
			Report
		</button>
	
=======
	<div class="panel-footer">
		{% if torrent.has_torrent %}<a href="{{ url_for('download_torrent', torrent_id=torrent.id )}}"><i class="fa fa-download fa-fw"></i>Download Torrent</a> or {% endif %}<a href="{{ torrent.magnet_uri }}" class="card-footer-item"><i class="fa fa-magnet fa-fw"></i>Magnet</a>
>>>>>>> b6ecad89
	</div>
</div>

<div class="panel panel-default">
	<div class="panel-body" id="torrent-description">
		{% if torrent.description %}
		{# Escape newlines into html entities because CF strips blank newlines #}
		{{ torrent.description | escape | replace('\r\n', '\n') | replace('\n', '&#10;'|safe) }}
		{% else %}
		#### No description.
		{% endif%}
	</div>
</div>

{% if files and files.__len__() <= config.MAX_FILES_VIEW %}
<div class="panel panel-default">
	<div class="panel-heading">
		<h3 class="panel-title">File list</h3>
	</div>

	<div class="torrent-file-list panel-body">
		<ul>
		{% for key, value in files.items() recursive -%}
		{% if value is iterable %}
			{% set pre_expanded = not loop.depth0 and value.items()|length <= 20 %}
			<li>
				<a href="" class="folder"><i class="fa fa-folder{% if pre_expanded %}-open{% endif %}"></i>{{ key }}</a>
				<ul{% if pre_expanded %} data-show="yes"{% endif %}>{{ '\n' + loop(value.items()) }}
				</ul>
			</li>
		{% else %}
			<li><i class="fa fa-file"></i>{{ key }} <span class="file-size">({{ value | filesizeformat(True) }})</span></a></li>
		{% endif %}
		{% endfor %}
		</ul>
	</div>
</div>
{% elif files %}
<div class="panel panel-default">
	<div class="panel-heading panel-heading-collapse">
		<h3 class="panel-title">
			Too many files to display.
		</h3>
	</div>
</div>
{% else %}
<div class="panel panel-default">
	<div class="panel-heading panel-heading-collapse">
		<h3 class="panel-title">
			File list is not available for this torrent.
		</h3>
	</div>
</div>
{% endif %}

<<<<<<< HEAD
<div class="modal fade" id="reportModal" tabindex="-1" role="dialog" aria-labelledby="reportModalLabel">
	<div class="modal-dialog" role="document">
		<div class="modal-content">
			<div class="modal-header">
				<button type="button" class="close" data-dismiss="modal" aria-label="Close"><span
						aria-hidden="true">&times;</span></button>
				<h4 class="modal-title">Report torrent #{{ torrent.id }}</h4>
			</div>
			<div class="modal-body">
				<form method="POST" action="{{ request.url }}/submit_report">
					{{ report_form.csrf_token }}
					{{ render_field(report_form.reason, class_='form-control', maxlength=255) }}
					<div style="float: right;">
						<button type="button" class="btn btn-default" data-dismiss="modal">Close</button>
						<button type="submit" class="btn btn-danger">Report</button>
					</div>
				</form>
			</div>
			<div class="modal-footer" style="border-top: none;">
			</div>
		</div>
	</div>
=======
<div class="panel panel-default">
	<div class="panel-heading">
		<h3 class="panel-title">
			Comments - {{ comments | length }}
		</h3>
	</div>
	{% for comment in comments %}
	<div class="panel panel-default comment-panel" id="com-{{ loop.index }}">
		<div class="panel-body">
			<div class="col-md-2">
				<p>
					<a class="text-{{ comment.user.userlevel_color }}" href="{{ url_for('view_user', user_name=comment.user.username) }}">{{ comment.user.username }}</a>
					{% if comment.user.id == torrent.uploader_id and not torrent.anonymous %}
					(uploader)
					{% endif %}
				</p>
				<p><img class="avatar" src="{{ comment.user.gravatar_url() }}" alt="{{ comment.user.userlevel_str }}"></p>
			</div>
			<div class="col-md-10">
				<div class="row">
					<a href="#com-{{ loop.index }}"><small data-timestamp-swap data-timestamp="{{ comment.created_utc_timestamp|int }}">{{ comment.created_time.strftime('%Y-%m-%d %H:%M UTC') }}</small></a>
					{% if g.user.is_moderator or g.user.id == comment.user_id %}
					<form class="delete-comment-form" action="{{ url_for('delete_comment', torrent_id=torrent.id, comment_id=comment.id) }}" method="POST">
						<button name="submit" type="submit" class="btn btn-danger btn-xs" title="Delete">Delete</button>
					</form>
					{% endif %}
				</div>
				<div class="row">
					{# Escape newlines into html entities because CF strips blank newlines #}
					<div class="comment-content" id="torrent-comment{{ comment.id }}">{{ comment.text }}</div>
				</div>
			</div>
		</div>
	</div>
	<script type="text/javascript">
		var target = document.getElementById('torrent-comment{{ comment.id }}');
		var text = target.innerHTML;
		var reader = new commonmark.Parser({safe: true});
		var writer = new commonmark.HtmlRenderer({safe: true, softbreak: '<br />'});
		var parsed = reader.parse(text.trim());
		target.innerHTML = writer.render(parsed);
	</script>
	{% endfor %}
	{% if comment_form %}
	<form class="comment-box" method="POST">
		{{ comment_form.csrf_token }}
		{{ render_field(comment_form.comment, class_='form-control') }}
		<input type="submit" value="Submit" class="btn btn-success btn-sm">
	</form>
	{% endif %}
>>>>>>> b6ecad89
</div>

<script>
	var target = document.getElementById('torrent-description');
	var text = target.innerHTML;
	var reader = new commonmark.Parser({safe: true});
	var writer = new commonmark.HtmlRenderer({safe: true, softbreak: '<br />'});
	var parsed = reader.parse(text.trim());
	target.innerHTML = writer.render(parsed);
</script>

{% endblock %}<|MERGE_RESOLUTION|>--- conflicted
+++ resolved
@@ -71,17 +71,12 @@
 			<div class="col-md-5"><kbd>{{ torrent.info_hash_as_hex }}</kbd></div>
 		</div>
 	</div>
-<<<<<<< HEAD
-	<div class="panel-footer clearfix" style="font-size: large">
-		{% if torrent.has_torrent %}<a href="/view/{{ torrent.id }}/torrent"><i class="fa fa-download fa-fw"></i>Download Torrent</a> or {% endif %}<a href="{{ torrent.magnet_uri }}" class="card-footer-item"><i class="fa fa-magnet fa-fw"></i>Magnet</a>
+
+	<div class="panel-footer clearfix">
+		{% if torrent.has_torrent %}<a href="{{ url_for('download_torrent', torrent_id=torrent.id )}}"><i class="fa fa-download fa-fw"></i>Download Torrent</a> or {% endif %}<a href="{{ torrent.magnet_uri }}" class="card-footer-item"><i class="fa fa-magnet fa-fw"></i>Magnet</a>
 		<button type="button" class="btn btn-danger pull-right" data-toggle="modal" data-target="#reportModal">
 			Report
 		</button>
-	
-=======
-	<div class="panel-footer">
-		{% if torrent.has_torrent %}<a href="{{ url_for('download_torrent', torrent_id=torrent.id )}}"><i class="fa fa-download fa-fw"></i>Download Torrent</a> or {% endif %}<a href="{{ torrent.magnet_uri }}" class="card-footer-item"><i class="fa fa-magnet fa-fw"></i>Magnet</a>
->>>>>>> b6ecad89
 	</div>
 </div>
 
@@ -137,30 +132,7 @@
 </div>
 {% endif %}
 
-<<<<<<< HEAD
-<div class="modal fade" id="reportModal" tabindex="-1" role="dialog" aria-labelledby="reportModalLabel">
-	<div class="modal-dialog" role="document">
-		<div class="modal-content">
-			<div class="modal-header">
-				<button type="button" class="close" data-dismiss="modal" aria-label="Close"><span
-						aria-hidden="true">&times;</span></button>
-				<h4 class="modal-title">Report torrent #{{ torrent.id }}</h4>
-			</div>
-			<div class="modal-body">
-				<form method="POST" action="{{ request.url }}/submit_report">
-					{{ report_form.csrf_token }}
-					{{ render_field(report_form.reason, class_='form-control', maxlength=255) }}
-					<div style="float: right;">
-						<button type="button" class="btn btn-default" data-dismiss="modal">Close</button>
-						<button type="submit" class="btn btn-danger">Report</button>
-					</div>
-				</form>
-			</div>
-			<div class="modal-footer" style="border-top: none;">
-			</div>
-		</div>
-	</div>
-=======
+
 <div class="panel panel-default">
 	<div class="panel-heading">
 		<h3 class="panel-title">
@@ -211,8 +183,30 @@
 		<input type="submit" value="Submit" class="btn btn-success btn-sm">
 	</form>
 	{% endif %}
->>>>>>> b6ecad89
-</div>
+</div>
+
+	<div class="modal fade" id="reportModal" tabindex="-1" role="dialog" aria-labelledby="reportModalLabel">
+	<div class="modal-dialog" role="document">
+		<div class="modal-content">
+			<div class="modal-header">
+				<button type="button" class="close" data-dismiss="modal" aria-label="Close"><span
+						aria-hidden="true">&times;</span></button>
+				<h4 class="modal-title">Report torrent #{{ torrent.id }}</h4>
+			</div>
+			<div class="modal-body">
+				<form method="POST" action="{{ request.url }}/submit_report">
+					{{ report_form.csrf_token }}
+					{{ render_field(report_form.reason, class_='form-control', maxlength=255) }}
+					<div style="float: right;">
+						<button type="button" class="btn btn-default" data-dismiss="modal">Close</button>
+						<button type="submit" class="btn btn-danger">Report</button>
+					</div>
+				</form>
+			</div>
+			<div class="modal-footer" style="border-top: none;">
+			</div>
+		</div>
+	</div>
 
 <script>
 	var target = document.getElementById('torrent-description');
