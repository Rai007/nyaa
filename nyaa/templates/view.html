--- conflicted
+++ resolved
@@ -132,12 +132,7 @@
 </div>
 {% endif %}
 
-<<<<<<< HEAD
-
-<div class="panel panel-default">
-=======
 <div id="comments" class="panel panel-default">
->>>>>>> 3059507e
 	<div class="panel-heading">
 		<h3 class="panel-title">
 			Comments - {{ comments | length }}
