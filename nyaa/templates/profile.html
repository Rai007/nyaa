{% extends "layout.html" %}
{% block title %}Edit Profile :: {{ config.SITE_NAME }}{% endblock %}
{% block body %}
{% from "_formhelpers.html" import render_field %}

<<<<<<< HEAD
{% if g.user %}
	<h1>My Account</h1>
	<dl class="dl-horizontal">
        <dt>User ID:</dt>
        <dd>{{g.user.id}}</dd>
        <dt>Account created on:</dt>
        <dd>{{g.user.created_time}}</dd>
        <dt>Email address:</dt>
        <dd>{{g.user.email}}</dd>
        <dt>User class:</dt>
        <dd>{{level}}</dd><br>
    </dl>
{% endif %}

<h2>Edit Profile</h2>
	<form method="POST">
		{{ form.csrf_token }}
=======
<h1>Edit Profile</h1>
>>>>>>> 40c311f8

<ul class="nav nav-tabs" id="profileTabs" role="tablist">
    <li role="presentation" class="active">
        <a href="#password-change" id="password-change-tab" role="tab" data-toggle="tab" aria-controls="profile" aria-expanded="true">Password</a>
    </li>
    <li role="presentation">
        <a href="#email-change" id="email-change-tab" role="tab" data-toggle="tab" aria-controls="profile" aria-expanded="false">Email</a>
    </li>
</ul>
<div class="tab-content">
    <div class="tab-pane fade active in" role="tabpanel" id="password-change" aria-labelledby="password-change-tab">
        <form method="POST">
            {{ form.csrf_token }}
            <div class="row">
                <div class="form-group col-md-4">
                    {{ render_field(form.current_password, class_='form-control', placeholder='Current password') }}
                </div>
            </div>
            <div class="row">
                <div class="form-group col-md-4">
                    {{ render_field(form.new_password, class_='form-control', placeholder='New password') }}
                </div>
            </div>
            <div class="row">
                <div class="form-group col-md-4">
                    {{ render_field(form.password_confirm, class_='form-control', placeholder='New password (confirm)') }}
                </div>
            </div>
            <br>
            <div class="row">
                <div class="col-md-4">
                    <input type="submit" value="Update" class="btn btn-primary">
                </div>
            </div>
        </form>
    </div>
    <div class="tab-pane fade" role="tabpanel" id="email-change" aria-labelledby="email-change-tab">
        <form method="POST">
            {{ form.csrf_token }}
            <div class="row">
                <div class="form-group col-md-4">
                    <label class="control-label" for="current_email">Current Email</label>
                    <div>{{email}}</div>
                </div>
            </div>
            <div class="row">
                <div class="form-group col-md-4">
                    {{ render_field(form.email, class_='form-control', placeholder='New email address') }}
                </div>
            </div>
            <div class="row">
                <div class="form-group col-md-4">
                    {{ render_field(form.current_password, class_='form-control', placeholder='Current password') }}
                </div>
            </div>
            <br>
            <div class="row">
                <div class="col-md-4">
                    <input type="submit" value="Update" class="btn btn-primary">
                </div>
            </div>
        </form>
    </div>
</div>

{% endblock %}<|MERGE_RESOLUTION|>--- conflicted
+++ resolved
@@ -3,27 +3,7 @@
 {% block body %}
 {% from "_formhelpers.html" import render_field %}
 
-<<<<<<< HEAD
-{% if g.user %}
-	<h1>My Account</h1>
-	<dl class="dl-horizontal">
-        <dt>User ID:</dt>
-        <dd>{{g.user.id}}</dd>
-        <dt>Account created on:</dt>
-        <dd>{{g.user.created_time}}</dd>
-        <dt>Email address:</dt>
-        <dd>{{g.user.email}}</dd>
-        <dt>User class:</dt>
-        <dd>{{level}}</dd><br>
-    </dl>
-{% endif %}
-
-<h2>Edit Profile</h2>
-	<form method="POST">
-		{{ form.csrf_token }}
-=======
 <h1>Edit Profile</h1>
->>>>>>> 40c311f8
 
 <ul class="nav nav-tabs" id="profileTabs" role="tablist">
     <li role="presentation" class="active">
@@ -31,6 +11,9 @@
     </li>
     <li role="presentation">
         <a href="#email-change" id="email-change-tab" role="tab" data-toggle="tab" aria-controls="profile" aria-expanded="false">Email</a>
+    </li>
+    <li role="presentation">
+        <a href="#general-info" id="general-info-tab" role="tab" data-toggle="tab" aria-controls="profile" aria-expanded="false">My Info</a>
     </li>
 </ul>
 <div class="tab-content">
@@ -87,6 +70,16 @@
             </div>
         </form>
     </div>
+    <div class="tab-pane fade" role="tabpanel" id="general-info" aria-labelledby="general-info-tab">
+        <dl class="dl-horizontal">
+        <dt>User ID:</dt>
+        <dd>{{g.user.id}}</dd>
+        <dt>Account created on:</dt>
+        <dd>{{g.user.created_time}}</dd>
+        <dt>User class:</dt>
+        <dd>{{level}}</dd><br>
+    </dl>
+    </div>
 </div>
 
 {% endblock %}