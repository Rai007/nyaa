--- conflicted
+++ resolved
@@ -376,13 +376,8 @@
     last_login_date = db.Column(db.DateTime(timezone=False), default=None, nullable=True)
     last_login_ip = db.Column(db.Binary(length=16), default=None, nullable=True)
 
-<<<<<<< HEAD
-    torrents = db.relationship('Torrent', back_populates='user', lazy="dynamic")
-
-=======
     torrents = db.relationship('Torrent', back_populates='user', lazy='dynamic')
     comments = db.relationship('Comment', back_populates='user', lazy='dynamic')
->>>>>>> b6ecad89
     # session = db.relationship('Session', uselist=False, back_populates='user')
 
     def __init__(self, username, email, password):
