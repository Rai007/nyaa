--- conflicted
+++ resolved
@@ -20,7 +20,6 @@
 
 if app.config['USE_MYSQL']:
     from sqlalchemy.dialects import mysql
-
     BinaryType = mysql.BINARY
     DescriptionTextType = mysql.TEXT
     MediumBlobType = mysql.MEDIUMBLOB
@@ -35,6 +34,7 @@
     COL_UTF8MB4_BIN = None
     COL_ASCII_GENERAL_CI = 'NOCASE'
 
+
 # For property timestamps
 UTC_EPOCH = datetime.utcfromtimestamp(0)
 
@@ -580,27 +580,36 @@
         return self.level >= UserLevelType.TRUSTED
 
 
-<<<<<<< HEAD
 class ReportStatus(IntEnum):
     IN_REVIEW = 0
     VALID = 1
     INVALID = 2
 
 
-class Report(db.Model):
-    __tablename__ = DB_TABLE_PREFIX + 'reports'
+class ReportBase(DeclarativeHelperBase):
+    __tablename_base__ = 'reports'
 
     id = db.Column(db.Integer, primary_key=True)
-    torrent_id = db.Column(db.Integer, db.ForeignKey(
-        DB_TABLE_PREFIX + 'torrents.id', ondelete='CASCADE'))
-    user_id = db.Column(db.Integer, db.ForeignKey(
-        'users.id'))
     created_time = db.Column(db.DateTime(timezone=False), default=datetime.utcnow)
     reason = db.Column(db.String(length=255), nullable=False)
     status = db.Column(ChoiceType(ReportStatus, impl=db.Integer()), nullable=False)
 
-    user = db.relationship('User', uselist=False, lazy="joined")
-    torrent = db.relationship('Torrent', uselist=False, lazy="joined")
+    @declarative.declared_attr
+    def torrent_id(cls):
+        return db.Column(db.Integer, db.ForeignKey(
+            cls._table_prefix('torrents.id'), ondelete='CASCADE'), nullable=False)
+
+    @declarative.declared_attr
+    def user_id(cls):
+        return db.Column(db.Integer, db.ForeignKey('users.id'))
+
+    @declarative.declared_attr
+    def user(cls):
+        return db.relationship('User', uselist=False, lazy="joined")
+
+    @declarative.declared_attr
+    def torrent(cls):
+        return db.relationship(cls._flavor_prefix('Torrent'), uselist=False, lazy="joined")
 
     def __init__(self, torrent_id, user_id, reason):
         self.torrent_id = torrent_id
@@ -629,16 +638,7 @@
     def remove_reviewed(cls, id):
         return cls.query.filter(cls.torrent_id == id, cls.status == 0).delete()
 
-# class Session(db.Model):
-#    __tablename__ = 'sessions'
-#
-#    session_id = db.Column(db.Integer, primary_key=True)
-#    user_id = db.Column(db.Integer, db.ForeignKey('users.id'), nullable=False)
-#    login_ip = db.Column(db.Binary(length=16), nullable=True)
-#    login_date = db.Column(db.DateTime(timezone=False), nullable=True)
-#
-#    user = db.relationship('User', back_populates='session')
-=======
+        
 # Actually declare our site-specific classes
 
 # Torrent
@@ -728,6 +728,15 @@
 
 
 class SukebeiComment(CommentBase, db.Model):
+    __flavor__ = 'Sukebei'
+
+
+# Report
+class NyaaReport(ReportBase, db.Model):
+    __flavor__ = 'Nyaa'
+
+
+class SukebeiReport(ReportBase, db.Model):
     __flavor__ = 'Sukebei'
 
 
@@ -741,6 +750,7 @@
     MainCategory = NyaaMainCategory
     SubCategory = NyaaSubCategory
     Comment = NyaaComment
+    Report = NyaaReport
 
     TorrentNameSearch = NyaaTorrentNameSearch
 elif app.config['SITE_FLAVOR'] == 'sukebei':
@@ -752,6 +762,6 @@
     MainCategory = SukebeiMainCategory
     SubCategory = SukebeiSubCategory
     Comment = SukebeiComment
-
-    TorrentNameSearch = SukebeiTorrentNameSearch
->>>>>>> 3059507e
+    Report = SukebeiReport
+
+    TorrentNameSearch = SukebeiTorrentNameSearch