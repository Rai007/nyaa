--- conflicted
+++ resolved
@@ -62,137 +62,11 @@
     return [item for item in input_list if item]
 
 
-<<<<<<< HEAD
-def search(term='', user=None, sort='id', order='desc', category='0_0', quality_filter='0', page=1, rss=False, admin=False):
-    sort_keys = {
-        'id': models.Torrent.id,
-        'size': models.Torrent.filesize,
-        'name': models.Torrent.display_name,
-        'seeders': models.Statistic.seed_count,
-        'leechers': models.Statistic.leech_count,
-        'downloads': models.Statistic.download_count
-    }
-
-    sort_ = sort.lower()
-    if sort_ not in sort_keys:
-        flask.abort(400)
-    sort = sort_keys[sort]
-
-    order_keys = {
-        'desc': 'desc',
-        'asc': 'asc'
-    }
-
-    order_ = order.lower()
-    if order_ not in order_keys:
-        flask.abort(400)
-
-    filter_keys = {
-        '0': None,
-        '1': (models.TorrentFlags.REMAKE, False),
-        '2': (models.TorrentFlags.TRUSTED, True),
-        '3': (models.TorrentFlags.COMPLETE, True)
-    }
-
-    sentinel = object()
-    filter_tuple = filter_keys.get(quality_filter.lower(), sentinel)
-    if filter_tuple is sentinel:
-        flask.abort(400)
-
-    if user:
-        user = models.User.by_id(user)
-        if not user:
-            flask.abort(404)
-        user = user.id
-
-    main_category = None
-    sub_category = None
-    main_cat_id = 0
-    sub_cat_id = 0
-    if category:
-        cat_match = re.match(r'^(\d+)_(\d+)$', category)
-        if not cat_match:
-            flask.abort(400)
-
-        main_cat_id = int(cat_match.group(1))
-        sub_cat_id = int(cat_match.group(2))
-
-        if main_cat_id > 0:
-            if sub_cat_id > 0:
-                sub_category = models.SubCategory.by_category_ids(main_cat_id, sub_cat_id)
-            else:
-                main_category = models.MainCategory.by_id(main_cat_id)
-
-            if not category:
-                flask.abort(400)
-
-    # Force sort by id desc if rss
-    if rss:
-        sort = sort_keys['id']
-        order = 'desc'
-        page = 1
-
-    same_user = False
-    if flask.g.user:
-        same_user = flask.g.user.id == user
-
-    if term:
-        query = db.session.query(models.TorrentNameSearch)
-    else:
-        query = models.Torrent.query
-
-    # Filter by user
-    if user:
-        query = query.filter(models.Torrent.uploader_id == user)
-        # If admin, show everything
-        if not admin:
-            # If user is not logged in or the accessed feed doesn't belong to user,
-            # hide anonymous torrents belonging to the queried user
-            if not same_user:
-                query = query.filter(models.Torrent.flags.op('&')(
-                    int(models.TorrentFlags.ANONYMOUS | models.TorrentFlags.DELETED)).is_(False))
-
-    if main_category:
-        query = query.filter(models.Torrent.main_category_id == main_cat_id)
-    elif sub_category:
-        query = query.filter((models.Torrent.main_category_id == main_cat_id) &
-                             (models.Torrent.sub_category_id == sub_cat_id))
-
-    if filter_tuple:
-        query = query.filter(models.Torrent.flags.op('&')(int(filter_tuple[0])).is_(filter_tuple[1]))
-
-    # If admin, show everything
-    if not admin:
-        query = query.filter(models.Torrent.flags.op('&')(
-            int(models.TorrentFlags.HIDDEN | models.TorrentFlags.DELETED)).is_(False))
-
-    if term:
-        for item in shlex.split(term, posix=False):
-            if len(item) >= 2:
-                query = query.filter(FullTextSearch(
-                    item, models.TorrentNameSearch, FullTextMode.NATURAL))
-
-    # Sort and order
-    if sort.class_ != models.Torrent:
-        query = query.join(sort.class_)
-
-    query = query.order_by(getattr(sort, order)())
-
-    if rss:
-        query = query.limit(app.config['RESULTS_PER_PAGE'])
-    else:
-        query = query.paginate_faste(page, per_page=app.config['RESULTS_PER_PAGE'], step=5)
-
-    return query
-
->>>>>>> Added comments
-=======
 @app.template_global()
 def category_name(cat_id):
     ''' Given a category id (eg. 1_2), returns a category name (eg. Anime - English-translated) '''
     return ' - '.join(get_category_id_map().get(cat_id, ['???']))
 
->>>>>>> 0a258d59
 
 @app.errorhandler(404)
 def not_found(error):
@@ -697,10 +571,10 @@
         return flask.render_template('upload.html', upload_form=upload_form), status_code
 
 
-@app.route('/view/<int:torrent_id>')
+@app.route('/view/<int:torrent_id>', methods=['GET', 'POST'])
 def view_torrent(torrent_id):
     torrent = models.Torrent.by_id(torrent_id)
-    form = forms.CommentForm()
+    form = forms.CommentForm(flask.request.form)
 
     viewer = flask.g.user
 
@@ -721,50 +595,22 @@
     comments = models.Comment.query.filter_by(torrent=torrent_id)
     comment_count = comments.count()
 
+    if flask.request.method == 'POST' and form.validate():
+
+        new_comment = models.Comment(torrent=torrent_id, user_id=viewer.id,
+                                     text=form.comment.data.strip())
+        db.session.add(new_comment)
+        db.session.commit()
+
+        return flask.redirect(flask.url_for('view_torrent', torrent_id=torrent.id))
+
     return flask.render_template('view.html', torrent=torrent,
                                  files=files,
-<<<<<<< HEAD
+                                 viewer=viewer,
+                                 can_edit=can_edit,
                                  form=form,
                                  comments=comments,
-                                 comment_count=comment_count,
-=======
-                                 viewer=viewer,
->>>>>>> 0a258d59
-                                 can_edit=can_edit)
-
-
-@app.route('/view/<int:torrent_id>/submit_comment', methods=['POST'])
-def submit_comment(torrent_id):
-    form = forms.CommentForm(flask.request.form)
-
-    if flask.request.method == 'POST' and form.validate():
-        comment_text = (form.comment.data or '').strip()
-
-        # Null entry for User just means Anonymous
-        if flask.g.user is None or form.is_anonymous.data:
-            current_user_id = None
-        else:
-            current_user_id = flask.g.user.id
-            
-        comment = models.Comment(
-            torrent=torrent_id,
-            user_id=current_user_id,
-            text=comment_text)
-
-        db.session.add(comment)
-        db.session.commit()
-
-    return flask.redirect(flask.url_for('view_torrent', torrent_id=torrent_id))
-
-@app.route('/view/<int:torrent_id>/delete_comment/<int:comment_id>')
-def delete_comment(torrent_id, comment_id):
-    if flask.g.user is not None and flask.g.user.is_admin:
-        models.Comment.query.filter_by(id=comment_id).delete()
-        db.session.commit()
-    else:
-        flask.abort(403)
-    
-    return flask.redirect(flask.url_for('view_torrent', torrent_id=torrent_id))     
+                                 comment_count=comment_count)
 
 
 @app.route('/view/<int:torrent_id>/edit', methods=['GET', 'POST'])
@@ -857,6 +703,17 @@
     return resp
 
 
+@app.route('/delete_comment/<int:comment_id>'+'-' + '<int:torrent_id>')
+def delete_comment(comment_id, torrent_id):
+
+    comment = models.Comment.query.filter_by(id=comment_id, torrent=torrent_id).first()
+
+    if flask.g.user.id == comment.user_id or flask.g.user.is_moderator:
+        models.Comment.query.filter_by(id=comment_id, torrent=torrent_id).delete()
+        db.session.commit()
+    return flask.redirect(flask.url_for('view_torrent', torrent_id=torrent_id))
+
+
 def _get_cached_torrent_file(torrent):
     # Note: obviously temporary
     cached_torrent = os.path.join(app.config['BASE_DIR'],
@@ -940,4 +797,34 @@
     if not is_valid_user:
         return flask.make_response(flask.jsonify({"Failure": "Invalid username or password."}), 400)
     api_response = api_handler.api_upload(flask.request, user)
-    return api_response+    return api_response
+
+
+# Modified from: http://flask.pocoo.org/snippets/33/
+@app.template_filter()
+def timesince(dt, default='just now'):
+    """
+    Returns string representing "time since" e.g.
+    3 minutes ago, 5 hours ago etc. 
+    Date and time (UTC) are returned if older than 1 day.
+    """
+
+    now = datetime.utcnow()
+    diff = now - dt
+
+    periods = (
+        (diff.days, 'day', 'days'),
+        (diff.seconds / 3600, 'hour', 'hours'),
+        (diff.seconds / 60, 'minute', 'minutes'),
+        (diff.seconds, 'second', 'seconds'),
+    )
+
+    if diff.days >= 1:
+        return dt.strftime('%Y-%m-%d %H:%M UTC')
+    else:
+        for period, singular, plural in periods:
+
+            if period >= 1:
+                return '%d %s ago' % (period, singular if period == 1 else plural)
+
+    return default