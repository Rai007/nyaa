import flask
from werkzeug.datastructures import CombinedMultiDict
from nyaa import app, db
from nyaa import models, forms
from nyaa import bencode, utils
from nyaa import torrents
from nyaa import backend
from nyaa import api_handler
from nyaa.search import search_elastic, search_db
import config

import json
from datetime import datetime, timedelta
import ipaddress
import os.path
import base64
from urllib.parse import quote
import math
from werkzeug import url_encode

from itsdangerous import URLSafeSerializer, BadSignature

import smtplib
from email.mime.multipart import MIMEMultipart
from email.mime.text import MIMEText
from email.utils import formatdate

from flask_paginate import Pagination


DEBUG_API = False
DEFAULT_MAX_SEARCH_RESULT = 1000
DEFAULT_PER_PAGE = 75
SERACH_PAGINATE_DISPLAY_MSG = '''Displaying results {start}-{end} out of {total} results.<br>
                                 Please refine your search results if you can't find what you were looking for.'''


def redirect_url():
    url = flask.request.args.get('next') or \
        flask.request.referrer or \
        '/'
    if url == flask.request.url:
        return '/'
    return url


@app.template_global()
def modify_query(**new_values):
    args = flask.request.args.copy()

    for key, value in new_values.items():
        args[key] = value

    return '{}?{}'.format(flask.request.path, url_encode(args))


@app.template_global()
def filter_truthy(input_list):
    ''' Jinja2 can't into list comprehension so this is for
        the search_results.html template '''
    return [item for item in input_list if item]

<<<<<<< HEAD
def search(term='', user=None, sort='id', order='desc', category='0_0', quality_filter='0', page=1, rss=False, admin=False):
    sort_keys = {
        'id': models.Torrent.id,
        'size': models.Torrent.filesize,
        'name': models.Torrent.display_name,
        'seeders': models.Statistic.seed_count,
        'leechers': models.Statistic.leech_count,
        'downloads': models.Statistic.download_count
    }

    sort_ = sort.lower()
    if sort_ not in sort_keys:
        flask.abort(400)
    sort = sort_keys[sort]

    order_keys = {
        'desc': 'desc',
        'asc': 'asc'
    }

    order_ = order.lower()
    if order_ not in order_keys:
        flask.abort(400)

    filter_keys = {
        '0': None,
        '1': (models.TorrentFlags.REMAKE, False),
        '2': (models.TorrentFlags.TRUSTED, True),
        '3': (models.TorrentFlags.COMPLETE, True)
    }

    sentinel = object()
    filter_tuple = filter_keys.get(quality_filter.lower(), sentinel)
    if filter_tuple is sentinel:
        flask.abort(400)

    if user:
        user = models.User.by_id(user)
        if not user:
            flask.abort(404)
        user = user.id

    main_category = None
    sub_category = None
    main_cat_id = 0
    sub_cat_id = 0
    if category:
        cat_match = re.match(r'^(\d+)_(\d+)$', category)
        if not cat_match:
            flask.abort(400)

        main_cat_id = int(cat_match.group(1))
        sub_cat_id = int(cat_match.group(2))

        if main_cat_id > 0:
            if sub_cat_id > 0:
                sub_category = models.SubCategory.by_category_ids(main_cat_id, sub_cat_id)
            else:
                main_category = models.MainCategory.by_id(main_cat_id)

            if not category:
                flask.abort(400)

    # Force sort by id desc if rss
    if rss:
        sort = sort_keys['id']
        order = 'desc'

    same_user = False
    if flask.g.user:
        same_user = flask.g.user.id == user

    if term:
        query = db.session.query(models.TorrentNameSearch)
    else:
        query = models.Torrent.query

    # User view (/user/username)
    if user:
        query = query.filter(models.Torrent.uploader_id == user)

        if not admin:
            # Hide all DELETED torrents if regular user
            query = query.filter(models.Torrent.flags.op('&')(int(models.TorrentFlags.DELETED)).is_(False))
            # If logged in user is not the same as the user being viewed, show only torrents that aren't hidden or anonymous
            # If logged in user is the same as the user being viewed, show all torrents including hidden and anonymous ones
            # On RSS pages in user view, show only torrents that aren't hidden or anonymous no matter what
            if not same_user or rss:
                query = query.filter(models.Torrent.flags.op('&')(int(models.TorrentFlags.HIDDEN |
                                                                      models.TorrentFlags.ANONYMOUS)).is_(False))
    # General view (homepage, general search view)
    else:
        if not admin:
            # Hide all DELETED torrents if regular user
            query = query.filter(models.Torrent.flags.op('&')(int(models.TorrentFlags.DELETED)).is_(False))
            # If logged in, show all torrents that aren't hidden unless they belong to you
            # On RSS pages, show all public torrents and nothing more.
            if flask.g.user and not rss:
                query = query.filter((models.Torrent.flags.op('&')(int(models.TorrentFlags.HIDDEN)).is_(False)) |
                                     (models.Torrent.uploader_id == flask.g.user.id))
            # Otherwise, show all torrents that aren't hidden
            else:
                query = query.filter(models.Torrent.flags.op('&')(int(models.TorrentFlags.HIDDEN)).is_(False))

    if main_category:
        query = query.filter(models.Torrent.main_category_id == main_cat_id)
    elif sub_category:
        query = query.filter((models.Torrent.main_category_id == main_cat_id) &
                             (models.Torrent.sub_category_id == sub_cat_id))

    if filter_tuple:
        query = query.filter(models.Torrent.flags.op('&')(int(filter_tuple[0])).is_(filter_tuple[1]))

    if term:
        for item in shlex.split(term, posix=False):
            if len(item) >= 2:
                query = query.filter(FullTextSearch(
                    item, models.TorrentNameSearch, FullTextMode.NATURAL))

    # Sort and order
    if sort.class_ != models.Torrent:
        query = query.join(sort.class_)

    query = query.order_by(getattr(sort, order)())

    if rss:
        query = query.limit(app.config['RESULTS_PER_PAGE'])
    else:
        query = query.paginate_faste(page, per_page=app.config['RESULTS_PER_PAGE'], step=5)

    return query

=======
>>>>>>> 1d017748

@app.errorhandler(404)
def not_found(error):
    return flask.render_template('404.html'), 404


@app.before_request
def before_request():
    flask.g.user = None
    if 'user_id' in flask.session:
        user = models.User.by_id(flask.session['user_id'])
        if not user:
            return logout()

        flask.g.user = user

        if not 'timeout' in flask.session or flask.session['timeout'] < datetime.now():
            flask.session['timeout'] = datetime.now() + timedelta(days=7)
            flask.session.permanent = True
            flask.session.modified = True

        if flask.g.user.status == models.UserStatusType.BANNED:
            return 'You are banned.', 403


def _generate_query_string(term, category, filter, user):
    params = {}
    if term:
        params['q'] = str(term)
    if category:
        params['c'] = str(category)
    if filter:
        params['f'] = str(filter)
    if user:
        params['u'] = str(user)
    return params


@app.template_filter('utc_time')
def get_utc_timestamp(datetime_str):
    ''' Returns a UTC POSIX timestamp, as seconds '''
    UTC_EPOCH = datetime.utcfromtimestamp(0)
    return int((datetime.strptime(datetime_str, '%Y-%m-%dT%H:%M:%S') - UTC_EPOCH).total_seconds())


@app.template_filter('display_time')
def get_display_time(datetime_str):
    return datetime.strptime(datetime_str, '%Y-%m-%dT%H:%M:%S').strftime('%Y-%m-%d %H:%M')


@app.route('/rss', defaults={'rss': True})
@app.route('/', defaults={'rss': False})
def home(rss):
    if flask.request.args.get('page') == 'rss':
        rss = True

    term = flask.request.args.get('q')
    sort = flask.request.args.get('s')
    order = flask.request.args.get('o')
    category = flask.request.args.get('c')
    quality_filter = flask.request.args.get('f')
    user_name = flask.request.args.get('u')
    page = flask.request.args.get('p')
    if page:
        page = int(page)

    per_page = app.config.get('RESULTS_PER_PAGE')
    if not per_page:
        per_page = DEFAULT_PER_PAGE

    user_id = None
    if user_name:
        user = models.User.by_username(user_name)
        if not user:
            flask.abort(404)
        user_id = user.id

    query_args = {
        'user': user_id,
        'sort': sort or 'id',
        'order': order or 'desc',
        'category': category or '0_0',
        'quality_filter': quality_filter or '0',
        'page': page or 1,
        'rss': rss,
        'per_page': per_page
    }

    if flask.g.user:
        query_args['logged_in_user'] = flask.g.user
        if flask.g.user.is_admin:  # God mode
            query_args['admin'] = True

    # If searching, we get results from elastic search
    use_elastic = app.config.get('USE_ELASTIC_SEARCH')
    if use_elastic and term:
        query_args['term'] = term

        max_search_results = app.config.get('ES_MAX_SEARCH_RESULT')
        if not max_search_results:
            max_search_results = DEFAULT_MAX_SEARCH_RESULT

        max_page = min(query_args['page'], int(math.ceil(max_search_results / float(per_page)))) # Only allow up to (max_search_results / page) pages 

        query_args['page'] = max_page
        query_args['max_search_results'] = max_search_results

        query_results = search_elastic(**query_args)

        if rss:
            return render_rss('/', query_results, use_elastic=True)
        else:
            rss_query_string = _generate_query_string(term, category, quality_filter, user_name)
            max_results = min(max_search_results, query_results['hits']['total'])
            # change p= argument to whatever you change page_parameter to or pagination breaks
            pagination = Pagination(p=query_args['page'], per_page=per_page,
                                    total=max_results, bs_version=3, page_parameter='p',
                                    display_msg=SERACH_PAGINATE_DISPLAY_MSG)
            return flask.render_template('home.html',
                                         use_elastic=True,
                                         pagination=pagination,
                                         torrent_query=query_results,
                                         search=query_args,
                                         rss_filter=rss_query_string)
    else:
        # If ES is enabled, default to db search for browsing
        if use_elastic:
            query_args['term'] = ''
        else: # Otherwise, use db search for everything
            query_args['term'] = term or ''

        query = search_db(**query_args)
        if rss:
            return render_rss('/', query, use_elastic=False)
        else:
            rss_query_string = _generate_query_string(term, category, quality_filter, user_name)
            # Use elastic is always false here because we only hit this section
            # if we're browsing without a search term (which means we default to DB)
            # or if ES is disabled
            return flask.render_template('home.html',
                                         use_elastic=False,
                                         torrent_query=query,
                                         search=query_args,
                                         rss_filter=rss_query_string)


@app.route('/user/<user_name>')
def view_user(user_name):
    user = models.User.by_username(user_name)

    if not user:
        flask.abort(404)

    term = flask.request.args.get('q')
    sort = flask.request.args.get('s')
    order = flask.request.args.get('o')
    category = flask.request.args.get('c')
    quality_filter = flask.request.args.get('f')
    page = flask.request.args.get('p')
    if page:
        page = int(page)

    per_page = app.config.get('RESULTS_PER_PAGE')
    if not per_page:
        per_page = DEFAULT_PER_PAGE

    query_args = {
        'term': term or '',
        'user': user.id,
        'sort': sort or 'id',
        'order': order or 'desc',
        'category': category or '0_0',
        'quality_filter': quality_filter or '0',
        'page': page or 1,
        'rss': False,
        'per_page': per_page
    }

    if flask.g.user:
        query_args['logged_in_user'] = flask.g.user
        if flask.g.user.is_admin:  # God mode
            query_args['admin'] = True

    # Use elastic search for term searching
    rss_query_string = _generate_query_string(term, category, quality_filter, user_name)
    use_elastic = app.config.get('USE_ELASTIC_SEARCH')
    if use_elastic and term:
        query_args['term'] = term

        max_search_results = app.config.get('ES_MAX_SEARCH_RESULT')
        if not max_search_results:
            max_search_results = DEFAULT_MAX_SEARCH_RESULT

        max_page = min(query_args['page'], int(math.ceil(max_search_results / float(per_page)))) # Only allow up to (max_search_results / page) pages 

        query_args['page'] = max_page
        query_args['max_search_results'] = max_search_results

        query_results = search_elastic(**query_args)

        max_results = min(max_search_results, query_results['hits']['total'])
        # change p= argument to whatever you change page_parameter to or pagination breaks
        pagination = Pagination(p=query_args['page'], per_page=per_page,
                                total=max_results, bs_version=3, page_parameter='p',
                                display_msg=SERACH_PAGINATE_DISPLAY_MSG)
        return flask.render_template('user.html',
                                     use_elastic=True,
                                     pagination=pagination,
                                     torrent_query=query_results,
                                     search=query_args,
                                     user=user,
                                     user_page=True,
                                     rss_filter=rss_query_string)
    # Similar logic as home page
    else:
        if use_elastic:
            query_args['term'] = ''
        else:
            query_args['term'] = term or ''
        query = search_db(**query_args)
        return flask.render_template('user.html',
                                     use_elastic=False,
                                     torrent_query=query,
                                     search=query_args,
                                     user=user,
                                     user_page=True,
                                     rss_filter=rss_query_string)


@app.template_filter('rfc822')
def _jinja2_filter_rfc822(date, fmt=None):
    return formatdate(float(date.strftime('%s')))

@app.template_filter('rfc822_es')
def _jinja2_filter_rfc822(datestr, fmt=None):
    return formatdate(float(datetime.strptime(datestr, '%Y-%m-%dT%H:%M:%S').strftime('%s')))


def render_rss(label, query, use_elastic):
    rss_xml = flask.render_template('rss.xml',
                                    use_elastic=use_elastic,
                                    term=label,
                                    site_url=flask.request.url_root,
                                    torrent_query=query)
    response = flask.make_response(rss_xml)
    response.headers['Content-Type'] = 'application/xml'
    return response


# @app.route('/about', methods=['GET'])
# def about():
#    return flask.render_template('about.html')


@app.route('/login', methods=['GET', 'POST'])
def login():
    if flask.g.user:
        return flask.redirect(redirect_url())

    form = forms.LoginForm(flask.request.form)
    if flask.request.method == 'POST' and form.validate():
        username = form.username.data.strip()
        password = form.password.data
        user = models.User.by_username(username)

        if not user:
            user = models.User.by_email(username)

        if not user or password != user.password_hash or user.status == models.UserStatusType.INACTIVE:
            flask.flash(flask.Markup(
                '<strong>Login failed!</strong> Incorrect username or password.'), 'danger')
            return flask.redirect(flask.url_for('login'))

        user.last_login_date = datetime.utcnow()
        user.last_login_ip = ipaddress.ip_address(flask.request.remote_addr).packed
        db.session.add(user)
        db.session.commit()

        flask.g.user = user
        flask.session['user_id'] = user.id
        flask.session.permanent = True
        flask.session.modified = True

        return flask.redirect(redirect_url())

    return flask.render_template('login.html', form=form)


@app.route('/logout')
def logout():
    flask.g.user = None
    flask.session.permanent = False
    flask.session.modified = False

    response = flask.make_response(flask.redirect(redirect_url()))
    response.set_cookie(app.session_cookie_name, expires=0)
    return response


@app.route('/register', methods=['GET', 'POST'])
def register():
    if flask.g.user:
        return flask.redirect(redirect_url())

    form = forms.RegisterForm(flask.request.form)
    if flask.request.method == 'POST' and form.validate():
        user = models.User(username=form.username.data.strip(),
                           email=form.email.data.strip(), password=form.password.data)
        user.last_login_ip = ipaddress.ip_address(flask.request.remote_addr).packed
        db.session.add(user)
        db.session.commit()

        if config.USE_EMAIL_VERIFICATION:  # force verification, enable email
            activ_link = get_activation_link(user)
            send_verification_email(user.email, activ_link)
            return flask.render_template('waiting.html')
        else:  # disable verification, set user as active and auto log in
            user.status = models.UserStatusType.ACTIVE
            db.session.add(user)
            db.session.commit()
            flask.g.user = user
            flask.session['user_id'] = user.id
            flask.session.permanent = True
            flask.session.modified = True
            return flask.redirect(redirect_url())

    return flask.render_template('register.html', form=form)


@app.route('/profile', methods=['GET', 'POST'])
def profile():
    if not flask.g.user:
        return flask.redirect('/')  # so we dont get stuck in infinite loop when signing out

    form = forms.ProfileForm(flask.request.form)
    if flask.request.method == 'POST' and form.validate():
        user = flask.g.user
        new_email = form.email.data
        new_password = form.new_password.data

        if new_email:
            user.email = form.email.data

        if new_password:
            if form.current_password.data != user.password_hash:
                flask.flash(flask.Markup(
                    '<strong>Password change failed!</strong> Incorrect password.'), 'danger')
                return flask.redirect('/profile')
            user.password_hash = form.new_password.data

        db.session.add(user)
        db.session.commit()

        flask.g.user = user

    return flask.render_template('profile.html', form=form)


@app.route('/user/activate/<payload>')
def activate_user(payload):
    s = get_serializer()
    try:
        user_id = s.loads(payload)
    except BadSignature:
        flask.abort(404)

    user = models.User.by_id(user_id)

    if not user:
        flask.abort(404)

    user.status = models.UserStatusType.ACTIVE

    db.session.add(user)
    db.session.commit()

    return flask.redirect('/login')


@utils.cached_function
def _create_upload_category_choices():
    ''' Turns categories in the database into a list of (id, name)s '''
    choices = [('', '[Select a category]')]
    for main_cat in models.MainCategory.query.order_by(models.MainCategory.id):
        choices.append((main_cat.id_as_string, main_cat.name, True))
        for sub_cat in main_cat.sub_categories:
            choices.append((sub_cat.id_as_string, ' - ' + sub_cat.name))
    return choices


@app.route('/upload', methods=['GET', 'POST'])
def upload():
    form = forms.UploadForm(CombinedMultiDict((flask.request.files, flask.request.form)))
    form.category.choices = _create_upload_category_choices()
    if flask.request.method == 'POST' and form.validate():
        torrent = backend.handle_torrent_upload(form, flask.g.user)

        return flask.redirect('/view/' + str(torrent.id))
    else:
        # If we get here with a POST, it means the form data was invalid: return a non-okay status
        status_code = 400 if flask.request.method == 'POST' else 200
        return flask.render_template('upload.html', form=form, user=flask.g.user), status_code


@app.route('/view/<int:torrent_id>')
def view_torrent(torrent_id):
    torrent = models.Torrent.by_id(torrent_id)

    if not torrent:
        flask.abort(404)

    if torrent.deleted and (not flask.g.user or not flask.g.user.is_admin):
        flask.abort(404)

    if flask.g.user:
        can_edit = flask.g.user is torrent.user or flask.g.user.is_admin
    else:
        can_edit = False

    files = None
    if torrent.filelist:
        files = json.loads(torrent.filelist.filelist_blob.decode('utf-8'))

    return flask.render_template('view.html', torrent=torrent,
                                 files=files,
                                 can_edit=can_edit)


@app.route('/view/<int:torrent_id>/edit', methods=['GET', 'POST'])
def edit_torrent(torrent_id):
    torrent = models.Torrent.by_id(torrent_id)
    form = forms.EditForm(flask.request.form)
    form.category.choices = _create_upload_category_choices()
    category = str(torrent.main_category_id) + "_" + str(torrent.sub_category_id)

    if not torrent:
        flask.abort(404)

    if torrent.deleted and (not flask.g.user or not flask.g.user.is_admin):
        flask.abort(404)

    if not flask.g.user or (flask.g.user is not torrent.user and not flask.g.user.is_admin):
        flask.abort(403)

    if flask.request.method == 'POST' and form.validate():
        # Form has been sent, edit torrent with data.
        torrent.main_category_id, torrent.sub_category_id = form.category.parsed_data.get_category_ids()
        torrent.display_name = (form.display_name.data or '').strip()
        torrent.information = (form.information.data or '').strip()
        torrent.description = (form.description.data or '').strip()
        if flask.g.user.is_admin:
            torrent.deleted = form.is_deleted.data
        torrent.hidden = form.is_hidden.data
        torrent.remake = form.is_remake.data
        torrent.complete = form.is_complete.data
        torrent.anonymous = form.is_anonymous.data

        db.session.commit()

        return flask.redirect('/view/' + str(torrent_id))
    else:
        # Setup form with pre-formatted form.
        form.category.data = category
        form.display_name.data = torrent.display_name
        form.information.data = torrent.information
        form.description.data = torrent.description
        form.is_hidden.data = torrent.hidden
        if flask.g.user.is_admin:
            form.is_deleted.data = torrent.deleted
        form.is_remake.data = torrent.remake
        form.is_complete.data = torrent.complete
        form.is_anonymous.data = torrent.anonymous

        return flask.render_template('edit.html', form=form, torrent=torrent, admin=flask.g.user.is_admin)


@app.route('/view/<int:torrent_id>/magnet')
def redirect_magnet(torrent_id):
    torrent = models.Torrent.by_id(torrent_id)

    if not torrent:
        flask.abort(404)

    return flask.redirect(torrents.create_magnet(torrent))


@app.route('/view/<int:torrent_id>/torrent')
def download_torrent(torrent_id):
    torrent = models.Torrent.by_id(torrent_id)

    if not torrent:
        flask.abort(404)

    resp = flask.Response(_get_cached_torrent_file(torrent))
    resp.headers['Content-Type'] = 'application/x-bittorrent'
    resp.headers['Content-Disposition'] = 'inline; filename*=UTF-8\'\'{}'.format(
        quote(torrent.torrent_name.encode('utf-8')))

    return resp


def _get_cached_torrent_file(torrent):
    # Note: obviously temporary
    cached_torrent = os.path.join(app.config['BASE_DIR'],
                                  'torrent_cache', str(torrent.id) + '.torrent')
    if not os.path.exists(cached_torrent):
        with open(cached_torrent, 'wb') as out_file:
            out_file.write(torrents.create_bencoded_torrent(torrent))

    return open(cached_torrent, 'rb')


def get_serializer(secret_key=None):
    if secret_key is None:
        secret_key = app.secret_key
    return URLSafeSerializer(secret_key)


def get_activation_link(user):
    s = get_serializer()
    payload = s.dumps(user.id)
    return flask.url_for('activate_user', payload=payload, _external=True)


def send_verification_email(to_address, activ_link):
    ''' this is until we have our own mail server, obviously. This can be greatly cut down if on same machine.
     probably can get rid of all but msg formatting/building, init line and sendmail line if local SMTP server '''

    msg_body = 'Please click on: ' + activ_link + ' to activate your account.\n\n\nUnsubscribe:'

    msg = MIMEMultipart()
    msg['Subject'] = 'Verification Link'
    msg['From'] = config.MAIL_FROM_ADDRESS
    msg['To'] = to_address
    msg.attach(MIMEText(msg_body, 'plain'))

    server = smtplib.SMTP(config.SMTP_SERVER, config.SMTP_PORT)
    server.set_debuglevel(1)
    server.ehlo()
    server.starttls()
    server.ehlo()
    server.login(config.SMTP_USERNAME, config.SMTP_PASSWORD)
    server.sendmail(config.SMTP_USERNAME, to_address, msg.as_string())
    server.quit()


#################################### STATIC PAGES ####################################
@app.route('/rules', methods=['GET'])
def site_rules():
    return flask.render_template('rules.html')


@app.route('/help', methods=['GET'])
def site_help():
    return flask.render_template('help.html')


#################################### API ROUTES ####################################
# DISABLED FOR NOW
@app.route('/api/upload', methods = ['POST'])
def api_upload():
    api_response = api_handler.api_upload(flask.request)
    return api_response<|MERGE_RESOLUTION|>--- conflicted
+++ resolved
@@ -60,141 +60,6 @@
         the search_results.html template '''
     return [item for item in input_list if item]
 
-<<<<<<< HEAD
-def search(term='', user=None, sort='id', order='desc', category='0_0', quality_filter='0', page=1, rss=False, admin=False):
-    sort_keys = {
-        'id': models.Torrent.id,
-        'size': models.Torrent.filesize,
-        'name': models.Torrent.display_name,
-        'seeders': models.Statistic.seed_count,
-        'leechers': models.Statistic.leech_count,
-        'downloads': models.Statistic.download_count
-    }
-
-    sort_ = sort.lower()
-    if sort_ not in sort_keys:
-        flask.abort(400)
-    sort = sort_keys[sort]
-
-    order_keys = {
-        'desc': 'desc',
-        'asc': 'asc'
-    }
-
-    order_ = order.lower()
-    if order_ not in order_keys:
-        flask.abort(400)
-
-    filter_keys = {
-        '0': None,
-        '1': (models.TorrentFlags.REMAKE, False),
-        '2': (models.TorrentFlags.TRUSTED, True),
-        '3': (models.TorrentFlags.COMPLETE, True)
-    }
-
-    sentinel = object()
-    filter_tuple = filter_keys.get(quality_filter.lower(), sentinel)
-    if filter_tuple is sentinel:
-        flask.abort(400)
-
-    if user:
-        user = models.User.by_id(user)
-        if not user:
-            flask.abort(404)
-        user = user.id
-
-    main_category = None
-    sub_category = None
-    main_cat_id = 0
-    sub_cat_id = 0
-    if category:
-        cat_match = re.match(r'^(\d+)_(\d+)$', category)
-        if not cat_match:
-            flask.abort(400)
-
-        main_cat_id = int(cat_match.group(1))
-        sub_cat_id = int(cat_match.group(2))
-
-        if main_cat_id > 0:
-            if sub_cat_id > 0:
-                sub_category = models.SubCategory.by_category_ids(main_cat_id, sub_cat_id)
-            else:
-                main_category = models.MainCategory.by_id(main_cat_id)
-
-            if not category:
-                flask.abort(400)
-
-    # Force sort by id desc if rss
-    if rss:
-        sort = sort_keys['id']
-        order = 'desc'
-
-    same_user = False
-    if flask.g.user:
-        same_user = flask.g.user.id == user
-
-    if term:
-        query = db.session.query(models.TorrentNameSearch)
-    else:
-        query = models.Torrent.query
-
-    # User view (/user/username)
-    if user:
-        query = query.filter(models.Torrent.uploader_id == user)
-
-        if not admin:
-            # Hide all DELETED torrents if regular user
-            query = query.filter(models.Torrent.flags.op('&')(int(models.TorrentFlags.DELETED)).is_(False))
-            # If logged in user is not the same as the user being viewed, show only torrents that aren't hidden or anonymous
-            # If logged in user is the same as the user being viewed, show all torrents including hidden and anonymous ones
-            # On RSS pages in user view, show only torrents that aren't hidden or anonymous no matter what
-            if not same_user or rss:
-                query = query.filter(models.Torrent.flags.op('&')(int(models.TorrentFlags.HIDDEN |
-                                                                      models.TorrentFlags.ANONYMOUS)).is_(False))
-    # General view (homepage, general search view)
-    else:
-        if not admin:
-            # Hide all DELETED torrents if regular user
-            query = query.filter(models.Torrent.flags.op('&')(int(models.TorrentFlags.DELETED)).is_(False))
-            # If logged in, show all torrents that aren't hidden unless they belong to you
-            # On RSS pages, show all public torrents and nothing more.
-            if flask.g.user and not rss:
-                query = query.filter((models.Torrent.flags.op('&')(int(models.TorrentFlags.HIDDEN)).is_(False)) |
-                                     (models.Torrent.uploader_id == flask.g.user.id))
-            # Otherwise, show all torrents that aren't hidden
-            else:
-                query = query.filter(models.Torrent.flags.op('&')(int(models.TorrentFlags.HIDDEN)).is_(False))
-
-    if main_category:
-        query = query.filter(models.Torrent.main_category_id == main_cat_id)
-    elif sub_category:
-        query = query.filter((models.Torrent.main_category_id == main_cat_id) &
-                             (models.Torrent.sub_category_id == sub_cat_id))
-
-    if filter_tuple:
-        query = query.filter(models.Torrent.flags.op('&')(int(filter_tuple[0])).is_(filter_tuple[1]))
-
-    if term:
-        for item in shlex.split(term, posix=False):
-            if len(item) >= 2:
-                query = query.filter(FullTextSearch(
-                    item, models.TorrentNameSearch, FullTextMode.NATURAL))
-
-    # Sort and order
-    if sort.class_ != models.Torrent:
-        query = query.join(sort.class_)
-
-    query = query.order_by(getattr(sort, order)())
-
-    if rss:
-        query = query.limit(app.config['RESULTS_PER_PAGE'])
-    else:
-        query = query.paginate_faste(page, per_page=app.config['RESULTS_PER_PAGE'], step=5)
-
-    return query
-
-=======
->>>>>>> 1d017748
 
 @app.errorhandler(404)
 def not_found(error):
