import flask
from werkzeug.datastructures import CombinedMultiDict
from nyaa import app, db
from nyaa import models, forms
from nyaa import bencode, utils
from nyaa import torrents
from nyaa import backend
from nyaa import api_handler
from nyaa.search import search_elastic, search_db
import config

import json
from datetime import datetime, timedelta
import ipaddress
import os.path
import base64
from urllib.parse import quote
import math
from werkzeug import url_encode

from itsdangerous import URLSafeSerializer, BadSignature

import smtplib
from email.mime.multipart import MIMEMultipart
from email.mime.text import MIMEText
from email.utils import formatdate

from flask_paginate import Pagination

DEBUG_API = False
DEFAULT_MAX_SEARCH_RESULT = 1000
DEFAULT_PER_PAGE = 75
SERACH_PAGINATE_DISPLAY_MSG = ('Displaying results {start}-{end} out of {total} results.<br>\n'
                               'Please refine your search results if you can\'t find '
                               'what you were looking for.')


def redirect_url():
    url = flask.request.args.get('next') or \
        flask.request.referrer or \
        '/'
    if url == flask.request.url:
        return '/'
    return url


@app.template_global()
def modify_query(**new_values):
    args = flask.request.args.copy()

    for key, value in new_values.items():
        args[key] = value

    return '{}?{}'.format(flask.request.path, url_encode(args))


@app.template_global()
def filter_truthy(input_list):
    ''' Jinja2 can't into list comprehension so this is for
        the search_results.html template '''
    return [item for item in input_list if item]


@app.template_global()
def category_name(cat_id):
    ''' Given a category id (eg. 1_2), returns a category name (eg. Anime - English-translated) '''
    return ' - '.join(get_category_id_map().get(cat_id, ['???']))


@app.errorhandler(404)
def not_found(error):
    return flask.render_template('404.html'), 404


@app.before_request
def before_request():
    flask.g.user = None
    if 'user_id' in flask.session:
        user = models.User.by_id(flask.session['user_id'])
        if not user:
            return logout()

        flask.g.user = user

        if 'timeout' not in flask.session or flask.session['timeout'] < datetime.now():
            flask.session['timeout'] = datetime.now() + timedelta(days=7)
            flask.session.permanent = True
            flask.session.modified = True

        if flask.g.user.status == models.UserStatusType.BANNED:
            return 'You are banned.', 403


def _generate_query_string(term, category, filter, user):
    params = {}
    if term:
        params['q'] = str(term)
    if category:
        params['c'] = str(category)
    if filter:
        params['f'] = str(filter)
    if user:
        params['u'] = str(user)
    return params


@app.template_filter('utc_time')
def get_utc_timestamp(datetime_str):
    ''' Returns a UTC POSIX timestamp, as seconds '''
    UTC_EPOCH = datetime.utcfromtimestamp(0)
    return int((datetime.strptime(datetime_str, '%Y-%m-%dT%H:%M:%S') - UTC_EPOCH).total_seconds())


@app.template_filter('display_time')
def get_display_time(datetime_str):
    return datetime.strptime(datetime_str, '%Y-%m-%dT%H:%M:%S').strftime('%Y-%m-%d %H:%M')


@utils.cached_function
def get_category_id_map():
    ''' Reads database for categories and turns them into a dict with
        ids as keys and name list as the value, ala
        {'1_0': ['Anime'], '1_2': ['Anime', 'English-translated'], ...} '''
    cat_id_map = {}
    for main_cat in models.MainCategory.query:
        cat_id_map[main_cat.id_as_string] = [main_cat.name]
        for sub_cat in main_cat.sub_categories:
            cat_id_map[sub_cat.id_as_string] = [main_cat.name, sub_cat.name]
    return cat_id_map


# Routes start here #


app.register_blueprint(api_handler.api_blueprint, url_prefix='/api')

def chain_get(source, *args):
    ''' Tries to return values from source by the given keys.
        Returns None if none match.
        Note: can return a None from the source. '''
    sentinel = object()
    for key in args:
        value = source.get(key, sentinel)
        if value is not sentinel:
            return value
    return None

@app.route('/rss', defaults={'rss': True})
@app.route('/', defaults={'rss': False})
def home(rss):
    render_as_rss = rss
    req_args = flask.request.args
    if req_args.get('page') == 'rss':
        render_as_rss = True

    search_term = chain_get(req_args, 'q', 'term')

    sort_key = req_args.get('s')
    sort_order = req_args.get('o')

    category = chain_get(req_args, 'c', 'cats')
    quality_filter = chain_get(req_args, 'f', 'filter')

    user_name = chain_get(req_args, 'u', 'user')
    page_number = chain_get(req_args, 'p', 'page', 'offset')
    try:
        page_number = max(1, int(page_number))
    except (ValueError, TypeError):
        page_number = 1

    # Check simply if the key exists
    use_magnet_links = 'magnets' in req_args or 'm' in req_args

    results_per_page = app.config.get('RESULTS_PER_PAGE', DEFAULT_PER_PAGE)

    user_id = None
    if user_name:
        user = models.User.by_username(user_name)
        if not user:
            flask.abort(404)
        user_id = user.id

    query_args = {
        'user': user_id,
        'sort': sort_key or 'id',
        'order': sort_order or 'desc',
        'category': category or '0_0',
        'quality_filter': quality_filter or '0',
        'page': page_number,
        'rss': render_as_rss,
        'per_page': results_per_page
    }

    if flask.g.user:
        query_args['logged_in_user'] = flask.g.user
        if flask.g.user.is_admin:  # God mode
            query_args['admin'] = True

    # If searching, we get results from elastic search
    use_elastic = app.config.get('USE_ELASTIC_SEARCH')
    if use_elastic and search_term:
        query_args['term'] = search_term

        max_search_results = app.config.get('ES_MAX_SEARCH_RESULT', DEFAULT_MAX_SEARCH_RESULT)

        # Only allow up to (max_search_results / page) pages
        max_page = min(query_args['page'], int(math.ceil(max_search_results / results_per_page)))

        query_args['page'] = max_page
        query_args['max_search_results'] = max_search_results

        query_results = search_elastic(**query_args)

        if render_as_rss:
            return render_rss('"{}"'.format(search_term), query_results, use_elastic=True, magnet_links=use_magnet_links)
        else:
            rss_query_string = _generate_query_string(search_term, category, quality_filter, user_name)
            max_results = min(max_search_results, query_results['hits']['total'])
            # change p= argument to whatever you change page_parameter to or pagination breaks
            pagination = Pagination(p=query_args['page'], per_page=results_per_page,
                                    total=max_results, bs_version=3, page_parameter='p',
                                    display_msg=SERACH_PAGINATE_DISPLAY_MSG)
            return flask.render_template('home.html',
                                         use_elastic=True,
                                         pagination=pagination,
                                         torrent_query=query_results,
                                         search=query_args,
                                         rss_filter=rss_query_string)
    else:
        # If ES is enabled, default to db search for browsing
        if use_elastic:
            query_args['term'] = ''
        else:  # Otherwise, use db search for everything
            query_args['term'] = search_term or ''

        query = search_db(**query_args)
        if render_as_rss:
            return render_rss('Home', query, use_elastic=False, magnet_links=use_magnet_links)
        else:
            rss_query_string = _generate_query_string(search_term, category, quality_filter, user_name)
            # Use elastic is always false here because we only hit this section
            # if we're browsing without a search term (which means we default to DB)
            # or if ES is disabled
            return flask.render_template('home.html',
                                         use_elastic=False,
                                         torrent_query=query,
                                         search=query_args,
                                         rss_filter=rss_query_string)


@app.route('/user/<user_name>', methods=['GET', 'POST'])
def view_user(user_name):
    user = models.User.by_username(user_name)

    if not user:
        flask.abort(404)

    if flask.g.user and flask.g.user.id != user.id:
        admin = flask.g.user.is_admin
        superadmin = flask.g.user.is_superadmin
    else:
        admin = False
        superadmin = False

    form = forms.UserForm()
    form.user_class.choices = _create_user_class_choices()
    if flask.request.method == 'POST' and form.validate():
        selection = form.user_class.data

        if selection == 'regular':
            user.level = models.UserLevelType.REGULAR
        elif selection == 'trusted':
            user.level = models.UserLevelType.TRUSTED
        db.session.add(user)
        db.session.commit()

        return flask.redirect(flask.url_for('view_user', user_name=user.username))

    user_level = ['Regular', 'Trusted', 'Moderator', 'Administrator'][user.level]

    req_args = flask.request.args

    search_term = chain_get(req_args, 'q', 'term')

    sort_key = req_args.get('s')
    sort_order = req_args.get('o')

    category = chain_get(req_args, 'c', 'cats')
    quality_filter = chain_get(req_args, 'f', 'filter')

    page_number = chain_get(req_args, 'p', 'page', 'offset')
    try:
        page_number = max(1, int(page_number))
    except (ValueError, TypeError):
        page_number = 1

    results_per_page = app.config.get('RESULTS_PER_PAGE', DEFAULT_PER_PAGE)

    query_args = {
        'term': search_term or '',
        'user': user.id,
        'sort': sort_key or 'id',
        'order': sort_order or 'desc',
        'category': category or '0_0',
        'quality_filter': quality_filter or '0',
        'page': page_number,
        'rss': False,
        'per_page': results_per_page
    }

    if flask.g.user:
        query_args['logged_in_user'] = flask.g.user
        if flask.g.user.is_admin:  # God mode
            query_args['admin'] = True

    # Use elastic search for term searching
    rss_query_string = _generate_query_string(search_term, category, quality_filter, user_name)
    use_elastic = app.config.get('USE_ELASTIC_SEARCH')
    if use_elastic and search_term:
        query_args['term'] = search_term

        max_search_results = app.config.get('ES_MAX_SEARCH_RESULT', DEFAULT_MAX_SEARCH_RESULT)

        # Only allow up to (max_search_results / page) pages
        max_page = min(query_args['page'], int(math.ceil(max_search_results / results_per_page)))

        query_args['page'] = max_page
        query_args['max_search_results'] = max_search_results

        query_results = search_elastic(**query_args)

        max_results = min(max_search_results, query_results['hits']['total'])
        # change p= argument to whatever you change page_parameter to or pagination breaks
        pagination = Pagination(p=query_args['page'], per_page=results_per_page,
                                total=max_results, bs_version=3, page_parameter='p',
                                display_msg=SERACH_PAGINATE_DISPLAY_MSG)
        return flask.render_template('user.html',
                                     use_elastic=True,
                                     pagination=pagination,
                                     torrent_query=query_results,
                                     search=query_args,
                                     user=user,
                                     user_page=True,
                                     rss_filter=rss_query_string,
                                     level=user_level,
                                     admin=admin,
                                     superadmin=superadmin,
                                     form=form)
    # Similar logic as home page
    else:
        if use_elastic:
            query_args['term'] = ''
        else:
            query_args['term'] = search_term or ''
        query = search_db(**query_args)
        return flask.render_template('user.html',
                                     use_elastic=False,
                                     torrent_query=query,
                                     search=query_args,
                                     user=user,
                                     user_page=True,
                                     rss_filter=rss_query_string,
                                     level=user_level,
                                     admin=admin,
                                     superadmin=superadmin,
                                     form=form)


@app.template_filter('rfc822')
def _jinja2_filter_rfc822(date, fmt=None):
    return formatdate(float(date.strftime('%s')))


@app.template_filter('rfc822_es')
def _jinja2_filter_rfc822(datestr, fmt=None):
    return formatdate(float(datetime.strptime(datestr, '%Y-%m-%dT%H:%M:%S').strftime('%s')))


def render_rss(label, query, use_elastic, magnet_links=False):
    rss_xml = flask.render_template('rss.xml',
                                    use_elastic=use_elastic,
                                    magnet_links=magnet_links,
                                    term=label,
                                    site_url=flask.request.url_root,
                                    torrent_query=query)
    response = flask.make_response(rss_xml)
    response.headers['Content-Type'] = 'application/xml'
    # Cache for an hour
    response.headers['Cache-Control'] = 'max-age={}'.format(1 * 5 * 60)
    return response


# @app.route('/about', methods=['GET'])
# def about():
    # return flask.render_template('about.html')


@app.route('/login', methods=['GET', 'POST'])
def login():
    if flask.g.user:
        return flask.redirect(redirect_url())

    form = forms.LoginForm(flask.request.form)
    if flask.request.method == 'POST' and form.validate():
        username = form.username.data.strip()
        password = form.password.data
        user = models.User.by_username(username)

        if not user:
            user = models.User.by_email(username)

        if (not user or password != user.password_hash
                or user.status == models.UserStatusType.INACTIVE):
            flask.flash(flask.Markup(
                '<strong>Login failed!</strong> Incorrect username or password.'), 'danger')
            return flask.redirect(flask.url_for('login'))

        user.last_login_date = datetime.utcnow()
        user.last_login_ip = ipaddress.ip_address(flask.request.remote_addr).packed
        db.session.add(user)
        db.session.commit()

        flask.g.user = user
        flask.session['user_id'] = user.id
        flask.session.permanent = True
        flask.session.modified = True

        return flask.redirect(redirect_url())

    return flask.render_template('login.html', form=form)


@app.route('/logout')
def logout():
    flask.g.user = None
    flask.session.permanent = False
    flask.session.modified = False

    response = flask.make_response(flask.redirect(redirect_url()))
    response.set_cookie(app.session_cookie_name, expires=0)
    return response


@app.route('/register', methods=['GET', 'POST'])
def register():
    if flask.g.user:
        return flask.redirect(redirect_url())

    form = forms.RegisterForm(flask.request.form)
    if flask.request.method == 'POST' and form.validate():
        user = models.User(username=form.username.data.strip(),
                           email=form.email.data.strip(), password=form.password.data)
        user.last_login_ip = ipaddress.ip_address(flask.request.remote_addr).packed
        db.session.add(user)
        db.session.commit()

        if config.USE_EMAIL_VERIFICATION:  # force verification, enable email
            activ_link = get_activation_link(user)
            send_verification_email(user.email, activ_link)
            return flask.render_template('waiting.html')
        else:  # disable verification, set user as active and auto log in
            user.status = models.UserStatusType.ACTIVE
            db.session.add(user)
            db.session.commit()
            flask.g.user = user
            flask.session['user_id'] = user.id
            flask.session.permanent = True
            flask.session.modified = True
            return flask.redirect(redirect_url())

    return flask.render_template('register.html', form=form)


@app.route('/profile', methods=['GET', 'POST'])
def profile():
    if not flask.g.user:
        return flask.redirect('/')  # so we dont get stuck in infinite loop when signing out

    form = forms.ProfileForm(flask.request.form)

    level = 'Regular'
    if flask.g.user.is_admin:
        level = 'Moderator'
    if flask.g.user.is_superadmin:  # check this second because we can be admin AND superadmin
        level = 'Administrator'
    elif flask.g.user.is_trusted:
        level = 'Trusted'

    if flask.request.method == 'POST' and form.validate():
        user = flask.g.user
        new_email = form.email.data.strip()
        new_password = form.new_password.data

        if new_email:
            # enforce password check on email change too
            if form.current_password.data != user.password_hash:
                flask.flash(flask.Markup(
                    '<strong>Email change failed!</strong> Incorrect password.'), 'danger')
                return flask.redirect('/profile')
            user.email = form.email.data
            flask.flash(flask.Markup(
                '<strong>Email successfully changed!</strong>'), 'success')
        if new_password:
            if form.current_password.data != user.password_hash:
                flask.flash(flask.Markup(
                    '<strong>Password change failed!</strong> Incorrect password.'), 'danger')
                return flask.redirect('/profile')
            user.password_hash = form.new_password.data
            flask.flash(flask.Markup(
                '<strong>Password successfully changed!</strong>'), 'success')

        db.session.add(user)
        db.session.commit()

        flask.g.user = user
        return flask.redirect('/profile')

    _user = models.User.by_id(flask.g.user.id)
    username = _user.username
    current_email = _user.email

    return flask.render_template('profile.html', form=form, name=username, email=current_email,
                                 level=level)


@app.route('/user/activate/<payload>')
def activate_user(payload):
    s = get_serializer()
    try:
        user_id = s.loads(payload)
    except BadSignature:
        flask.abort(404)

    user = models.User.by_id(user_id)

    if not user:
        flask.abort(404)

    user.status = models.UserStatusType.ACTIVE

    db.session.add(user)
    db.session.commit()

    return flask.redirect('/login')


@utils.cached_function
def _create_upload_category_choices():
    ''' Turns categories in the database into a list of (id, name)s '''
    choices = [('', '[Select a category]')]
    id_map = get_category_id_map()

    for key in sorted(id_map.keys()):
        cat_names = id_map[key]
        is_main_cat = key.endswith('_0')

        # cat_name = is_main_cat and cat_names[0] or (' - ' + cat_names[1])
        cat_name = ' - '.join(cat_names)
        choices.append((key, cat_name, is_main_cat))
    return choices


@app.route('/upload', methods=['GET', 'POST'])
def upload():
    form = forms.UploadForm(CombinedMultiDict((flask.request.files, flask.request.form)))
    form.category.choices = _create_upload_category_choices()

    if flask.request.method == 'POST' and form.validate():
        torrent = backend.handle_torrent_upload(form, flask.g.user)

        return flask.redirect('/view/' + str(torrent.id))
    else:
        # If we get here with a POST, it means the form data was invalid: return a non-okay status
        status_code = 400 if flask.request.method == 'POST' else 200
        return flask.render_template('upload.html', form=form, user=flask.g.user), status_code


@app.route('/view/<int:torrent_id>')
def view_torrent(torrent_id):
    torrent = models.Torrent.by_id(torrent_id)

    viewer = flask.g.user

    if not torrent:
        flask.abort(404)

    # Only allow admins see deleted torrents
    if torrent.deleted and not (viewer and viewer.is_admin):
        flask.abort(404)

    # Only allow owners and admins to edit torrents
    can_edit = viewer and (viewer is torrent.user or viewer.is_admin)

    files = None
    if torrent.filelist:
        files = json.loads(torrent.filelist.filelist_blob.decode('utf-8'))

    report_form = forms.ReportForm()
    return flask.render_template('view.html', torrent=torrent,
                                 files=files,
<<<<<<< HEAD
                                 can_edit=can_edit,
                                 report_form=report_form)
=======
                                 viewer=viewer,
                                 can_edit=can_edit)
>>>>>>> 740be1a4


@app.route('/view/<int:torrent_id>/edit', methods=['GET', 'POST'])
def edit_torrent(torrent_id):
    torrent = models.Torrent.by_id(torrent_id)
    form = forms.EditForm(flask.request.form)
    form.category.choices = _create_upload_category_choices()

    editor = flask.g.user

    if not torrent:
        flask.abort(404)

    # Only allow admins edit deleted torrents
    if torrent.deleted and not (editor and editor.is_admin):
        flask.abort(404)

    # Only allow torrent owners or admins edit torrents
    if not editor or not (editor is torrent.user or editor.is_admin):
        flask.abort(403)

    if flask.request.method == 'POST' and form.validate():
        # Form has been sent, edit torrent with data.
        torrent.main_category_id, torrent.sub_category_id = \
            form.category.parsed_data.get_category_ids()
        torrent.display_name = (form.display_name.data or '').strip()
        torrent.information = (form.information.data or '').strip()
        torrent.description = (form.description.data or '').strip()

        torrent.hidden = form.is_hidden.data
        torrent.remake = form.is_remake.data
        torrent.complete = form.is_complete.data
        torrent.anonymous = form.is_anonymous.data

        if editor.is_trusted:
            torrent.trusted = form.is_trusted.data
        if editor.is_admin:
            torrent.deleted = form.is_deleted.data

        db.session.commit()

        flask.flash(flask.Markup(
            'Torrent has been successfully edited! Changes might take a few minutes to show up.'), 'info')

        return flask.redirect(flask.url_for('view_torrent', torrent_id=torrent.id))
    else:
        if flask.request.method != 'POST':
            # Fill form data only if the POST didn't fail
            form.category.data = torrent.sub_category.id_as_string
            form.display_name.data = torrent.display_name
            form.information.data = torrent.information
            form.description.data = torrent.description

            form.is_hidden.data = torrent.hidden
            form.is_remake.data = torrent.remake
            form.is_complete.data = torrent.complete
            form.is_anonymous.data = torrent.anonymous

            form.is_trusted.data = torrent.trusted
            form.is_deleted.data = torrent.deleted

        return flask.render_template('edit.html',
                                     form=form,
                                     torrent=torrent,
                                     editor=editor)


@app.route('/view/<int:torrent_id>/magnet')
def redirect_magnet(torrent_id):
    torrent = models.Torrent.by_id(torrent_id)

    if not torrent:
        flask.abort(404)

    return flask.redirect(torrents.create_magnet(torrent))


@app.route('/view/<int:torrent_id>/torrent')
def download_torrent(torrent_id):
    torrent = models.Torrent.by_id(torrent_id)

    if not torrent:
        flask.abort(404)

    resp = flask.Response(_get_cached_torrent_file(torrent))
    resp.headers['Content-Type'] = 'application/x-bittorrent'
    resp.headers['Content-Disposition'] = 'inline; filename*=UTF-8\'\'{}'.format(
        quote(torrent.torrent_name.encode('utf-8')))

    return resp


@app.route('/view/<int:torrent_id>/submit_report', methods=['POST'])
def submit_report(torrent_id):
    if not flask.g.user:
        flask.abort(403)

    form = forms.ReportForm(flask.request.form)

    if flask.request.method == 'POST' and form.validate():
        report_reason = form.reason.data
        current_user_id = flask.g.user.id
        report = models.Report(
            torrent_id=torrent_id,
            user_id=current_user_id,
            reason=report_reason)

        db.session.add(report)
        db.session.commit()
        flask.flash('Successfully reported torrent!', 'success')

    return flask.redirect(flask.url_for('view_torrent', torrent_id=torrent_id))


@app.route('/reports', methods=['GET', 'POST'])
def view_reports():
    if not flask.g.user or not flask.g.user.is_admin:
        flask.abort(403)

    page = flask.request.args.get('p', flask.request.args.get('offset', 1, int), int)
    reports = models.Report.not_reviewed(page)
    report_action = forms.ReportActionForm(flask.request.form)

    if flask.request.method == 'POST' and report_action.validate():
        action = report_action.action.data
        torrent_id = report_action.torrent.data
        report_id = report_action.report.data
        torrent = models.Torrent.by_id(torrent_id)
        report = models.Report.by_id(report_id)

        if not torrent or not report or report.status != 0:
            flask.abort(404)
        else:
            if action == 'delete':
                torrent.deleted = True
                report.status = 1
            elif action == 'hide':
                torrent.hidden = True
                report.status = 1
            else:
                report.status = 2

            models.Report.remove_reviewed(torrent_id)
            db.session.commit()
            flask.flash('Closed report #{}'.format(report.id), 'success')
            return flask.redirect(flask.url_for('view_reports'))

    return flask.render_template('reports.html',
                                 reports=reports,
                                 report_action=report_action)


def _get_cached_torrent_file(torrent):
    # Note: obviously temporary
    cached_torrent = os.path.join(app.config['BASE_DIR'],
                                  'torrent_cache', str(torrent.id) + '.torrent')
    if not os.path.exists(cached_torrent):
        with open(cached_torrent, 'wb') as out_file:
            out_file.write(torrents.create_bencoded_torrent(torrent))

    return open(cached_torrent, 'rb')


def get_serializer(secret_key=None):
    if secret_key is None:
        secret_key = app.secret_key
    return URLSafeSerializer(secret_key)


def get_activation_link(user):
    s = get_serializer()
    payload = s.dumps(user.id)
    return flask.url_for('activate_user', payload=payload, _external=True)


def send_verification_email(to_address, activ_link):
    ''' this is until we have our own mail server, obviously.
     This can be greatly cut down if on same machine.
     probably can get rid of all but msg formatting/building,
     init line and sendmail line if local SMTP server '''

    msg_body = 'Please click on: ' + activ_link + ' to activate your account.\n\n\nUnsubscribe:'

    msg = MIMEMultipart()
    msg['Subject'] = 'Verification Link'
    msg['From'] = config.MAIL_FROM_ADDRESS
    msg['To'] = to_address
    msg.attach(MIMEText(msg_body, 'plain'))

    server = smtplib.SMTP(config.SMTP_SERVER, config.SMTP_PORT)
    server.set_debuglevel(1)
    server.ehlo()
    server.starttls()
    server.ehlo()
    server.login(config.SMTP_USERNAME, config.SMTP_PASSWORD)
    server.sendmail(config.SMTP_USERNAME, to_address, msg.as_string())
    server.quit()


def _create_user_class_choices():
    choices = [('regular', 'Regular')]
    if flask.g.user and flask.g.user.is_superadmin:
        choices.append(('trusted', 'Trusted'))
    return choices


# #################################### STATIC PAGES ####################################
@app.route('/rules', methods=['GET'])
def site_rules():
    return flask.render_template('rules.html')


@app.route('/help', methods=['GET'])
def site_help():
    return flask.render_template('help.html')


# #################################### API ROUTES ####################################
@app.route('/api/upload', methods=['POST'])
def api_upload():
    is_valid_user, user, debug = api_handler.validate_user(flask.request)
    if not is_valid_user:
        return flask.make_response(flask.jsonify({"Failure": "Invalid username or password."}), 400)
    api_response = api_handler.api_upload(flask.request, user)
    return api_response<|MERGE_RESOLUTION|>--- conflicted
+++ resolved
@@ -598,13 +598,9 @@
     report_form = forms.ReportForm()
     return flask.render_template('view.html', torrent=torrent,
                                  files=files,
-<<<<<<< HEAD
+                                 viewer=viewer,
                                  can_edit=can_edit,
                                  report_form=report_form)
-=======
-                                 viewer=viewer,
-                                 can_edit=can_edit)
->>>>>>> 740be1a4
 
 
 @app.route('/view/<int:torrent_id>/edit', methods=['GET', 'POST'])
